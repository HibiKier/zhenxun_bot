import math
from datetime import datetime, timedelta
from .config import *
from services.log import logger
from services.db_context import db
from .models.open_cases_user import OpenCasesUser
from models.sign_group_user import SignGroupUser
from utils.message_builder import image
import pypinyin
import random
from .utils import get_price
from .models.buff_prices import BuffPrice
from PIL import Image
from utils.image_utils import alpha2white_pil, BuildImage
from configs.path_config import IMAGE_PATH
import asyncio
from utils.utils import cn2py
from configs.config import Config
from models.bag_user import BagUser


async def open_case(user_qq: int, group: int, case_name: str = "狂牙大行动") -> str:
    if case_name not in ["狂牙大行动", "突围大行动", "命悬一线", "裂空", "光谱"]:
        return "武器箱未收录"
    knifes_flag = False
    #          lan   zi   fen   hong   jin  price
    uplist = [0, 0, 0, 0, 0, 0, 0, 0, 0, 0, 0.0]
    case = ""
    for i in pypinyin.pinyin(case_name, style=pypinyin.NORMAL):
        case += "".join(i)
    impression = (await SignGroupUser.ensure(user_qq, group)).impression
    rand = random.random()
    async with db.transaction():
        user = await OpenCasesUser.ensure(user_qq, group, for_update=True)
        # 一天次数上限
<<<<<<< HEAD
        if user.today_open_total == int(
                Config.get_config("open_cases", "INITIAL_OPEN_CASE_COUNT")
                + int(impression)
                / Config.get_config("open_cases", "EACH_IMPRESSION_ADD_COUNT")
=======
        if user.today_open_total > int(
            Config.get_config("open_cases", "INITIAL_OPEN_CASE_COUNT")
            + int(impression)
            / Config.get_config("open_cases", "EACH_IMPRESSION_ADD_COUNT")
>>>>>>> 79185bd9
        ):
            return _handle_is_MAX_COUNT()
        skin, mosun = get_color_quality(rand, case_name)
        # 调侃
        if skin[:2] == "军规":
            if skin.find("StatTrak") == -1:
                uplist[0] = 1
            else:
                uplist[1] = 1
            ridicule_result = random.choice(["这样看着才舒服", "是自己人，大伙把刀收好", "非常舒适~"])
        if skin[:2] == "受限":
            if skin.find("StatTrak") == -1:
                uplist[2] = 1
            else:
                uplist[3] = 1
            ridicule_result = random.choice(
                ["还行吧，勉强接受一下下", "居然不是蓝色，太假了", "运气-1-1-1-1-1..."]
            )
        if skin[:2] == "保密":
            if skin.find("StatTrak") == -1:
                uplist[4] = 1
            else:
                uplist[5] = 1
            ridicule_result = random.choice(
                ["开始不适....", "你妈妈买菜必涨价！涨三倍！", "你最近不适合出门，真的"]
            )
        if skin[:2] == "隐秘":
            if skin.find("StatTrak") == -1:
                uplist[6] = 1
            else:
                uplist[7] = 1
            ridicule_result = random.choice(
                ["已经非常不适", "好兄弟你开的什么箱子啊，一般箱子不是只有蓝色的吗", "开始拿阳寿开箱子了？"]
            )
        if skin[:2] == "罕见":
            knifes_flag = True
            if skin.find("StatTrak") == -1:
                uplist[8] = 1
            else:
                uplist[9] = 1
            ridicule_result = random.choice(
                ["你的好运我收到了，你可以去喂鲨鱼了", "最近该吃啥就迟点啥吧，哎，好好的一个人怎么就....哎", "众所周知，欧皇寿命极短."]
            )
        if skin.find("（") != -1:
            cskin = skin.split("（")
            skin = cskin[0].strip() + "（" + cskin[1].strip()
        skin = skin.split("|")[0].strip() + " | " + skin.split("|")[1].strip()
        # 价格
        if skin.find("无涂装") == -1:
            dbprice = await BuffPrice.ensure(skin[9:])
        else:
            dbprice = await BuffPrice.ensure(skin[9: skin.rfind("(")].strip())
        if dbprice.skin_price != 0:
            price_result = dbprice.skin_price
            logger.info("数据库查询到价格: ", dbprice.skin_price)
            uplist[10] = dbprice.skin_price
        else:
            price = -1
            price_result = "未查询到"
            price_list, status = await get_price(skin[9:])
            if price_list not in ["访问超时! 请重试或稍后再试!", "访问失败！"]:
                for price_l in price_list[1:]:
                    pcp = price_l.split(":")
                    if pcp[0] == skin[9:]:
                        price = float(pcp[1].strip())
                        break
                if price != -1:
                    logger.info("存储入数据库---->", price)
                    uplist[10] = price
                    price_result = str(price)
                    await dbprice.update(
                        skin_price=price,
                        update_date=datetime.now(),
                    ).apply()
        # sp = skin.split("|")
        # cskin_word = sp[1][:sp[1].find("(") - 1].strip()
        if knifes_flag:
            await user.update(
                knifes_name=user.knifes_name
                            + f"{case}||{skin.split(':')[1].strip()} 磨损：{str(mosun)[:11]}， 价格：{uplist[10]},"
            ).apply()
        cskin_word = skin.split(":")[1].replace("|", "-").replace("（StatTrak™）", "")
        cskin_word = cskin_word[: cskin_word.rfind("(")].strip()
        skin_name = cn2py(
            cskin_word.replace("|", "-").replace("（StatTrak™）", "").strip()
        )
        img = image(f"{skin_name}.png", "cases/" + case)
        #        if knifes_flag:
        #            await user.update(
        #                knifes_name=user.knifes_name + f"{skin} 磨损：{mosun}， 价格：{uplist[10]}"
        #            ).apply()
        if await update_user_total(user, uplist):
            logger.info(
                f"qq:{user_qq} 群:{group} 开启{case_name}武器箱 获得 {skin} 磨损：{mosun}， 价格：{uplist[10]}， 数据更新成功"
            )
        else:
            logger.warning(
                f"qq:{user_qq} 群:{group} 开启{case_name}武器箱 获得 {skin} 磨损：{mosun}， 价格：{uplist[10]}， 数据更新失败"
            )
        user = await OpenCasesUser.ensure(user_qq, group, for_update=True)
        over_count = int(
            Config.get_config("open_cases", "INITIAL_OPEN_CASE_COUNT")
            + int(impression)
            / Config.get_config("open_cases", "EACH_IMPRESSION_ADD_COUNT")
        ) - user.today_open_total
        add_golds = math.floor(price_result)
        await BagUser.add_gold(user_qq, group, add_golds)
        return (
                f"开启{case_name}武器箱.\n剩余开箱次数：{over_count}.\n" + img + "\n" + f"皮肤:{skin}\n"
                                                                            f"磨损:{mosun:.9f}\n"
                                                                            f"价格:{price_result}\n"
                                                                            f"{ridicule_result}"
        )


async def open_shilian_case(user_qq: int, group: int, case_name: str, num: int = 10):
    user = await OpenCasesUser.ensure(user_qq, group, for_update=True)
    impression = (await SignGroupUser.ensure(user_qq, group)).impression
    max_count = int(
        Config.get_config("open_cases", "INITIAL_OPEN_CASE_COUNT")
        + int(impression) / Config.get_config("open_cases", "EACH_IMPRESSION_ADD_COUNT")
    )
    if user.today_open_total == max_count:
        return _handle_is_MAX_COUNT()
    if max_count - user.today_open_total < num:
        return (
            f"今天开箱次数不足{num}次噢，请单抽试试看（也许单抽运气更好？）"
            f"\n剩余开箱次数：{max_count - user.today_open_total}"
        )
    await user.update(
        total_count=user.total_count + num,
        spend_money=user.spend_money + 17 * num,
        today_open_total=user.today_open_total + num,
    ).apply()
    if num < 5:
        h = 270
    elif num % 5 == 0:
        h = 270 * int(num / 5)
    else:
        h = 270 * int(num / 5) + 270
    case = cn2py(case_name)
    #            lan    zi    fen  hong   jin
    # skin_list = [0, 0, 0, 0, 0, 0, 0, 0, 0, 0]
    #          lan   zi   fen   hong   jin  price
    uplist = [0, 0, 0, 0, 0, 0, 0, 0, 0, 0, 0.0]
    img_list = []
    name_list = ["蓝", "蓝(暗金)", "紫", "紫(暗金)", "粉", "粉(暗金)", "红", "红(暗金)", "金", "金(暗金)"]
    async with db.transaction():
        for _ in range(num):
            knifes_flag = False
            rand = random.random()
            skin, mosun = get_color_quality(rand, case_name)
            if skin[:2] == "军规":
                if skin.find("StatTrak") == -1:
                    uplist[0] += 1
                else:
                    uplist[1] += 1
            if skin[:2] == "受限":
                if skin.find("StatTrak") == -1:
                    uplist[2] += 1
                else:
                    uplist[3] += 1
            if skin[:2] == "保密":
                if skin.find("StatTrak") == -1:
                    uplist[4] += 1
                else:
                    uplist[5] += 1
            if skin[:2] == "隐秘":
                if skin.find("StatTrak") == -1:
                    uplist[6] += 1
                else:
                    uplist[7] += 1
            if skin[:2] == "罕见":
                knifes_flag = True
                if skin.find("StatTrak") == -1:
                    uplist[8] += 1
                else:
                    uplist[9] += 1
            if skin.find("（") != -1:
                cskin = skin.split("（")
                skin = cskin[0].strip() + "（" + cskin[1].strip()
            skin = skin.split("|")[0].strip() + " | " + skin.split("|")[1].strip()
            # 价格
            if skin.find("无涂装") == -1:
                dbprice = await BuffPrice.ensure(skin[9:])
            else:
                dbprice = await BuffPrice.ensure(skin[9: skin.rfind("(")].strip())
            if dbprice.skin_price != 0:
                price_result = dbprice.skin_price
                uplist[10] += price_result
            else:
                price_result = "未查询到"
            if knifes_flag:
                await user.update(
                    knifes_name=user.knifes_name
                                + f"{case}||{skin.split(':')[1].strip()} 磨损：{str(mosun)[:11]}， 价格：{dbprice.skin_price},"
                ).apply()
            cskin_word = skin.split(":")[1].replace("|", "-").replace("（StatTrak™）", "")
            cskin_word = cskin_word[: cskin_word.rfind("(")].strip()
            skin_name = ""
            for i in pypinyin.pinyin(
                    cskin_word.replace("|", "-").replace("（StatTrak™）", "").strip(),
                    style=pypinyin.NORMAL,
            ):
                skin_name += "".join(i)
            # img = image(skin_name, "cases/" + case, "png")
            wImg = BuildImage(200, 270, 200, 200)
            wImg.paste(
                alpha2white_pil(
                    Image.open(IMAGE_PATH / "cases" / case / f"{skin_name}.png").resize(
                        (200, 200), Image.ANTIALIAS
                    )
                ),
                (0, 0),
            )
            wImg.text((5, 200), skin)
            wImg.text((5, 220), f"磨损：{str(mosun)[:9]}")
            wImg.text((5, 240), f"价格：{price_result}")
            img_list.append(wImg)
            logger.info(
                f"USER {user_qq} GROUP {group} 开启{case_name}武器箱 获得 {skin} 磨损：{mosun}， 价格：{uplist[10]}"
            )
        if await update_user_total(user, uplist, 0):
            logger.info(
                f"USER {user_qq} GROUP {group} 开启{case_name}武器箱 {num} 次， 数据更新成功"
            )
        else:
            logger.warning(
                f"USER {user_qq} GROUP {group} 开启{case_name}武器箱 {num} 次， 价格：{uplist[10]}， 数据更新失败"
            )
    # markImg = BuildImage(1000, h, 200, 270)
    # for img in img_list:
    #     markImg.paste(img)
    markImg = await asyncio.get_event_loop().run_in_executor(
        None, paste_markImg, h, img_list
    )
    over_count = max_count - user.today_open_total
    result = ""
    for i in range(len(name_list)):
        if uplist[i]:
            result += f"[{name_list[i]}：{uplist[i]}] "
    add_golds = math.floor(uplist[-1])
    await BagUser.add_gold(user_qq, group, add_golds)
    return (
            f"开启{case_name}武器箱\n剩余开箱次数：{over_count}\n"
            + image(b64=markImg.pic2bs4())
            + "\n"
            + result[:-1]
            + f"\n总获取金额：{uplist[-1]:.2f}"
    )


def paste_markImg(h: int, img_list: list):
    markImg = BuildImage(1000, h, 200, 270)
    for img in img_list:
        markImg.paste(img)
    return markImg


def _handle_is_MAX_COUNT() -> str:
    return f"今天已达开箱上限了喔，明天再来吧\n(提升好感度可以增加每日开箱数 #疯狂暗示)"


async def update_user_total(user: OpenCasesUser, up_list: list, num: int = 1) -> bool:
    try:
        await user.update(
            total_count=user.total_count + num,
            blue_count=user.blue_count + up_list[0],
            blue_st_count=user.blue_st_count + up_list[1],
            purple_count=user.purple_count + up_list[2],
            purple_st_count=user.purple_st_count + up_list[3],
            pink_count=user.pink_count + up_list[4],
            pink_st_count=user.pink_st_count + up_list[5],
            red_count=user.red_count + up_list[6],
            red_st_count=user.red_st_count + up_list[7],
            knife_count=user.knife_count + up_list[8],
            knife_st_count=user.knife_st_count + up_list[9],
            spend_money=user.spend_money + 17 * num,
            make_money=user.make_money + up_list[10],
            today_open_total=user.today_open_total + num,
            open_cases_time_last=datetime.now(),
        ).apply()
        return True
    except:
        return False


async def total_open_statistics(user_qq: int, group: int) -> str:
    async with db.transaction():
        user = await OpenCasesUser.ensure(user_qq, group, for_update=True)
        return (
            f"开箱总数：{user.total_count}\n"
            f"今日开箱：{user.today_open_total}\n"
            f"蓝色军规：{user.blue_count}\n"
            f"蓝色暗金：{user.blue_st_count}\n"
            f"紫色受限：{user.purple_count}\n"
            f"紫色暗金：{user.purple_st_count}\n"
            f"粉色保密：{user.pink_count}\n"
            f"粉色暗金：{user.pink_st_count}\n"
            f"红色隐秘：{user.red_count}\n"
            f"红色暗金：{user.red_st_count}\n"
            f"金色罕见：{user.knife_count}\n"
            f"金色暗金：{user.knife_st_count}\n"
            f"花费金额：{user.spend_money}\n"
            f"获取金额：{user.make_money:.2f}\n"
            f"最后开箱日期：{(user.open_cases_time_last + timedelta(hours=8)).date()}"
        )


async def group_statistics(group: int):
    user_list = await OpenCasesUser.get_user_all(group)
    #          lan   zi   fen   hong   jin  pricei
    uplist = [0, 0, 0, 0, 0, 0, 0, 0, 0, 0, 0.0, 0, 0]
    for user in user_list:
        uplist[0] += user.blue_count
        uplist[1] += user.blue_st_count
        uplist[2] += user.purple_count
        uplist[3] += user.purple_st_count
        uplist[4] += user.pink_count
        uplist[5] += user.pink_st_count
        uplist[6] += user.red_count
        uplist[7] += user.red_st_count
        uplist[8] += user.knife_count
        uplist[9] += user.knife_st_count
        uplist[10] += user.make_money
        uplist[11] += user.total_count
        uplist[12] += user.today_open_total
    return (
        f"群开箱总数：{uplist[11]}\n"
        f"群今日开箱：{uplist[12]}\n"
        f"蓝色军规：{uplist[0]}\n"
        f"蓝色暗金：{uplist[1]}\n"
        f"紫色受限：{uplist[2]}\n"
        f"紫色暗金：{uplist[3]}\n"
        f"粉色保密：{uplist[4]}\n"
        f"粉色暗金：{uplist[5]}\n"
        f"红色隐秘：{uplist[6]}\n"
        f"红色暗金：{uplist[7]}\n"
        f"金色罕见：{uplist[8]}\n"
        f"金色暗金：{uplist[9]}\n"
        f"花费金额：{uplist[11] * 17}\n"
        f"获取金额：{uplist[10]:.2f}"
    )


async def my_knifes_name(user_id: int, group: int):
    knifes_name = (await OpenCasesUser.ensure(user_id, group)).knifes_name
    if knifes_name:
        knifes_list = knifes_name[:-1].split(",")
        length = len(knifes_list)
        if length < 5:
            h = 600
            w = length * 540
        elif length % 5 == 0:
            h = 600 * int(length / 5)
            w = 540 * 5
        else:
            h = 600 * int(length / 5) + 600
            w = 540 * 5
        A = await asyncio.get_event_loop().run_in_executor(
            None, _pst_my_knife, w, h, knifes_list
        )
        return image(b64=A.pic2bs4())
    else:
        return "您木有开出金色级别的皮肤喔"


def _pst_my_knife(w, h, knifes_list):
    A = BuildImage(w, h, 540, 600)
    for knife in knifes_list:
        case = knife.split("||")[0]
        knife = knife.split("||")[1]
        name = knife[: knife.find("(")].strip()
        itype = knife[knife.find("(") + 1: knife.find(")")].strip()
        mosun = knife[knife.find("磨损：") + 3: knife.rfind("价格：")].strip()
        if mosun[-1] == "," or mosun[-1] == "，":
            mosun = mosun[:-1]
        price = knife[knife.find("价格：") + 3:]
        skin_name = ""
        for i in pypinyin.pinyin(
                name.replace("|", "-").replace("（StatTrak™）", "").strip(),
                style=pypinyin.NORMAL,
        ):
            skin_name += "".join(i)
        knife_img = BuildImage(470, 600, 470, 470, font_size=20)
        knife_img.paste(
            alpha2white_pil(
                Image.open(IMAGE_PATH / f"cases" / case / f"{skin_name}.png").resize(
                    (470, 470), Image.ANTIALIAS
                )
            ),
            (0, 0),
        )
        knife_img.text((5, 500), f"\t{name}({itype})")
        knife_img.text((5, 530), f"\t磨损：{mosun}")
        knife_img.text((5, 560), f"\t价格：{price}")
        A.paste(knife_img)
    return A

# G3SG1（StatTrak™） |  血腥迷彩 (战痕累累)
# G3SG1（StatTrak™） | 血腥迷彩 (战痕累累)
# G3SG1（StatTrak™） | 血腥迷彩 (战痕累累)
<|MERGE_RESOLUTION|>--- conflicted
+++ resolved
@@ -1,448 +1,441 @@
-import math
-from datetime import datetime, timedelta
-from .config import *
-from services.log import logger
-from services.db_context import db
-from .models.open_cases_user import OpenCasesUser
-from models.sign_group_user import SignGroupUser
-from utils.message_builder import image
-import pypinyin
-import random
-from .utils import get_price
-from .models.buff_prices import BuffPrice
-from PIL import Image
-from utils.image_utils import alpha2white_pil, BuildImage
-from configs.path_config import IMAGE_PATH
-import asyncio
-from utils.utils import cn2py
-from configs.config import Config
-from models.bag_user import BagUser
-
-
-async def open_case(user_qq: int, group: int, case_name: str = "狂牙大行动") -> str:
-    if case_name not in ["狂牙大行动", "突围大行动", "命悬一线", "裂空", "光谱"]:
-        return "武器箱未收录"
-    knifes_flag = False
-    #          lan   zi   fen   hong   jin  price
-    uplist = [0, 0, 0, 0, 0, 0, 0, 0, 0, 0, 0.0]
-    case = ""
-    for i in pypinyin.pinyin(case_name, style=pypinyin.NORMAL):
-        case += "".join(i)
-    impression = (await SignGroupUser.ensure(user_qq, group)).impression
-    rand = random.random()
-    async with db.transaction():
-        user = await OpenCasesUser.ensure(user_qq, group, for_update=True)
-        # 一天次数上限
-<<<<<<< HEAD
-        if user.today_open_total == int(
-                Config.get_config("open_cases", "INITIAL_OPEN_CASE_COUNT")
-                + int(impression)
-                / Config.get_config("open_cases", "EACH_IMPRESSION_ADD_COUNT")
-=======
-        if user.today_open_total > int(
-            Config.get_config("open_cases", "INITIAL_OPEN_CASE_COUNT")
-            + int(impression)
-            / Config.get_config("open_cases", "EACH_IMPRESSION_ADD_COUNT")
->>>>>>> 79185bd9
-        ):
-            return _handle_is_MAX_COUNT()
-        skin, mosun = get_color_quality(rand, case_name)
-        # 调侃
-        if skin[:2] == "军规":
-            if skin.find("StatTrak") == -1:
-                uplist[0] = 1
-            else:
-                uplist[1] = 1
-            ridicule_result = random.choice(["这样看着才舒服", "是自己人，大伙把刀收好", "非常舒适~"])
-        if skin[:2] == "受限":
-            if skin.find("StatTrak") == -1:
-                uplist[2] = 1
-            else:
-                uplist[3] = 1
-            ridicule_result = random.choice(
-                ["还行吧，勉强接受一下下", "居然不是蓝色，太假了", "运气-1-1-1-1-1..."]
-            )
-        if skin[:2] == "保密":
-            if skin.find("StatTrak") == -1:
-                uplist[4] = 1
-            else:
-                uplist[5] = 1
-            ridicule_result = random.choice(
-                ["开始不适....", "你妈妈买菜必涨价！涨三倍！", "你最近不适合出门，真的"]
-            )
-        if skin[:2] == "隐秘":
-            if skin.find("StatTrak") == -1:
-                uplist[6] = 1
-            else:
-                uplist[7] = 1
-            ridicule_result = random.choice(
-                ["已经非常不适", "好兄弟你开的什么箱子啊，一般箱子不是只有蓝色的吗", "开始拿阳寿开箱子了？"]
-            )
-        if skin[:2] == "罕见":
-            knifes_flag = True
-            if skin.find("StatTrak") == -1:
-                uplist[8] = 1
-            else:
-                uplist[9] = 1
-            ridicule_result = random.choice(
-                ["你的好运我收到了，你可以去喂鲨鱼了", "最近该吃啥就迟点啥吧，哎，好好的一个人怎么就....哎", "众所周知，欧皇寿命极短."]
-            )
-        if skin.find("（") != -1:
-            cskin = skin.split("（")
-            skin = cskin[0].strip() + "（" + cskin[1].strip()
-        skin = skin.split("|")[0].strip() + " | " + skin.split("|")[1].strip()
-        # 价格
-        if skin.find("无涂装") == -1:
-            dbprice = await BuffPrice.ensure(skin[9:])
-        else:
-            dbprice = await BuffPrice.ensure(skin[9: skin.rfind("(")].strip())
-        if dbprice.skin_price != 0:
-            price_result = dbprice.skin_price
-            logger.info("数据库查询到价格: ", dbprice.skin_price)
-            uplist[10] = dbprice.skin_price
-        else:
-            price = -1
-            price_result = "未查询到"
-            price_list, status = await get_price(skin[9:])
-            if price_list not in ["访问超时! 请重试或稍后再试!", "访问失败！"]:
-                for price_l in price_list[1:]:
-                    pcp = price_l.split(":")
-                    if pcp[0] == skin[9:]:
-                        price = float(pcp[1].strip())
-                        break
-                if price != -1:
-                    logger.info("存储入数据库---->", price)
-                    uplist[10] = price
-                    price_result = str(price)
-                    await dbprice.update(
-                        skin_price=price,
-                        update_date=datetime.now(),
-                    ).apply()
-        # sp = skin.split("|")
-        # cskin_word = sp[1][:sp[1].find("(") - 1].strip()
-        if knifes_flag:
-            await user.update(
-                knifes_name=user.knifes_name
-                            + f"{case}||{skin.split(':')[1].strip()} 磨损：{str(mosun)[:11]}， 价格：{uplist[10]},"
-            ).apply()
-        cskin_word = skin.split(":")[1].replace("|", "-").replace("（StatTrak™）", "")
-        cskin_word = cskin_word[: cskin_word.rfind("(")].strip()
-        skin_name = cn2py(
-            cskin_word.replace("|", "-").replace("（StatTrak™）", "").strip()
-        )
-        img = image(f"{skin_name}.png", "cases/" + case)
-        #        if knifes_flag:
-        #            await user.update(
-        #                knifes_name=user.knifes_name + f"{skin} 磨损：{mosun}， 价格：{uplist[10]}"
-        #            ).apply()
-        if await update_user_total(user, uplist):
-            logger.info(
-                f"qq:{user_qq} 群:{group} 开启{case_name}武器箱 获得 {skin} 磨损：{mosun}， 价格：{uplist[10]}， 数据更新成功"
-            )
-        else:
-            logger.warning(
-                f"qq:{user_qq} 群:{group} 开启{case_name}武器箱 获得 {skin} 磨损：{mosun}， 价格：{uplist[10]}， 数据更新失败"
-            )
-        user = await OpenCasesUser.ensure(user_qq, group, for_update=True)
-        over_count = int(
-            Config.get_config("open_cases", "INITIAL_OPEN_CASE_COUNT")
-            + int(impression)
-            / Config.get_config("open_cases", "EACH_IMPRESSION_ADD_COUNT")
-        ) - user.today_open_total
-        add_golds = math.floor(price_result)
-        await BagUser.add_gold(user_qq, group, add_golds)
-        return (
-                f"开启{case_name}武器箱.\n剩余开箱次数：{over_count}.\n" + img + "\n" + f"皮肤:{skin}\n"
-                                                                            f"磨损:{mosun:.9f}\n"
-                                                                            f"价格:{price_result}\n"
-                                                                            f"{ridicule_result}"
-        )
-
-
-async def open_shilian_case(user_qq: int, group: int, case_name: str, num: int = 10):
-    user = await OpenCasesUser.ensure(user_qq, group, for_update=True)
-    impression = (await SignGroupUser.ensure(user_qq, group)).impression
-    max_count = int(
-        Config.get_config("open_cases", "INITIAL_OPEN_CASE_COUNT")
-        + int(impression) / Config.get_config("open_cases", "EACH_IMPRESSION_ADD_COUNT")
-    )
-    if user.today_open_total == max_count:
-        return _handle_is_MAX_COUNT()
-    if max_count - user.today_open_total < num:
-        return (
-            f"今天开箱次数不足{num}次噢，请单抽试试看（也许单抽运气更好？）"
-            f"\n剩余开箱次数：{max_count - user.today_open_total}"
-        )
-    await user.update(
-        total_count=user.total_count + num,
-        spend_money=user.spend_money + 17 * num,
-        today_open_total=user.today_open_total + num,
-    ).apply()
-    if num < 5:
-        h = 270
-    elif num % 5 == 0:
-        h = 270 * int(num / 5)
-    else:
-        h = 270 * int(num / 5) + 270
-    case = cn2py(case_name)
-    #            lan    zi    fen  hong   jin
-    # skin_list = [0, 0, 0, 0, 0, 0, 0, 0, 0, 0]
-    #          lan   zi   fen   hong   jin  price
-    uplist = [0, 0, 0, 0, 0, 0, 0, 0, 0, 0, 0.0]
-    img_list = []
-    name_list = ["蓝", "蓝(暗金)", "紫", "紫(暗金)", "粉", "粉(暗金)", "红", "红(暗金)", "金", "金(暗金)"]
-    async with db.transaction():
-        for _ in range(num):
-            knifes_flag = False
-            rand = random.random()
-            skin, mosun = get_color_quality(rand, case_name)
-            if skin[:2] == "军规":
-                if skin.find("StatTrak") == -1:
-                    uplist[0] += 1
-                else:
-                    uplist[1] += 1
-            if skin[:2] == "受限":
-                if skin.find("StatTrak") == -1:
-                    uplist[2] += 1
-                else:
-                    uplist[3] += 1
-            if skin[:2] == "保密":
-                if skin.find("StatTrak") == -1:
-                    uplist[4] += 1
-                else:
-                    uplist[5] += 1
-            if skin[:2] == "隐秘":
-                if skin.find("StatTrak") == -1:
-                    uplist[6] += 1
-                else:
-                    uplist[7] += 1
-            if skin[:2] == "罕见":
-                knifes_flag = True
-                if skin.find("StatTrak") == -1:
-                    uplist[8] += 1
-                else:
-                    uplist[9] += 1
-            if skin.find("（") != -1:
-                cskin = skin.split("（")
-                skin = cskin[0].strip() + "（" + cskin[1].strip()
-            skin = skin.split("|")[0].strip() + " | " + skin.split("|")[1].strip()
-            # 价格
-            if skin.find("无涂装") == -1:
-                dbprice = await BuffPrice.ensure(skin[9:])
-            else:
-                dbprice = await BuffPrice.ensure(skin[9: skin.rfind("(")].strip())
-            if dbprice.skin_price != 0:
-                price_result = dbprice.skin_price
-                uplist[10] += price_result
-            else:
-                price_result = "未查询到"
-            if knifes_flag:
-                await user.update(
-                    knifes_name=user.knifes_name
-                                + f"{case}||{skin.split(':')[1].strip()} 磨损：{str(mosun)[:11]}， 价格：{dbprice.skin_price},"
-                ).apply()
-            cskin_word = skin.split(":")[1].replace("|", "-").replace("（StatTrak™）", "")
-            cskin_word = cskin_word[: cskin_word.rfind("(")].strip()
-            skin_name = ""
-            for i in pypinyin.pinyin(
-                    cskin_word.replace("|", "-").replace("（StatTrak™）", "").strip(),
-                    style=pypinyin.NORMAL,
-            ):
-                skin_name += "".join(i)
-            # img = image(skin_name, "cases/" + case, "png")
-            wImg = BuildImage(200, 270, 200, 200)
-            wImg.paste(
-                alpha2white_pil(
-                    Image.open(IMAGE_PATH / "cases" / case / f"{skin_name}.png").resize(
-                        (200, 200), Image.ANTIALIAS
-                    )
-                ),
-                (0, 0),
-            )
-            wImg.text((5, 200), skin)
-            wImg.text((5, 220), f"磨损：{str(mosun)[:9]}")
-            wImg.text((5, 240), f"价格：{price_result}")
-            img_list.append(wImg)
-            logger.info(
-                f"USER {user_qq} GROUP {group} 开启{case_name}武器箱 获得 {skin} 磨损：{mosun}， 价格：{uplist[10]}"
-            )
-        if await update_user_total(user, uplist, 0):
-            logger.info(
-                f"USER {user_qq} GROUP {group} 开启{case_name}武器箱 {num} 次， 数据更新成功"
-            )
-        else:
-            logger.warning(
-                f"USER {user_qq} GROUP {group} 开启{case_name}武器箱 {num} 次， 价格：{uplist[10]}， 数据更新失败"
-            )
-    # markImg = BuildImage(1000, h, 200, 270)
-    # for img in img_list:
-    #     markImg.paste(img)
-    markImg = await asyncio.get_event_loop().run_in_executor(
-        None, paste_markImg, h, img_list
-    )
-    over_count = max_count - user.today_open_total
-    result = ""
-    for i in range(len(name_list)):
-        if uplist[i]:
-            result += f"[{name_list[i]}：{uplist[i]}] "
-    add_golds = math.floor(uplist[-1])
-    await BagUser.add_gold(user_qq, group, add_golds)
-    return (
-            f"开启{case_name}武器箱\n剩余开箱次数：{over_count}\n"
-            + image(b64=markImg.pic2bs4())
-            + "\n"
-            + result[:-1]
-            + f"\n总获取金额：{uplist[-1]:.2f}"
-    )
-
-
-def paste_markImg(h: int, img_list: list):
-    markImg = BuildImage(1000, h, 200, 270)
-    for img in img_list:
-        markImg.paste(img)
-    return markImg
-
-
-def _handle_is_MAX_COUNT() -> str:
-    return f"今天已达开箱上限了喔，明天再来吧\n(提升好感度可以增加每日开箱数 #疯狂暗示)"
-
-
-async def update_user_total(user: OpenCasesUser, up_list: list, num: int = 1) -> bool:
-    try:
-        await user.update(
-            total_count=user.total_count + num,
-            blue_count=user.blue_count + up_list[0],
-            blue_st_count=user.blue_st_count + up_list[1],
-            purple_count=user.purple_count + up_list[2],
-            purple_st_count=user.purple_st_count + up_list[3],
-            pink_count=user.pink_count + up_list[4],
-            pink_st_count=user.pink_st_count + up_list[5],
-            red_count=user.red_count + up_list[6],
-            red_st_count=user.red_st_count + up_list[7],
-            knife_count=user.knife_count + up_list[8],
-            knife_st_count=user.knife_st_count + up_list[9],
-            spend_money=user.spend_money + 17 * num,
-            make_money=user.make_money + up_list[10],
-            today_open_total=user.today_open_total + num,
-            open_cases_time_last=datetime.now(),
-        ).apply()
-        return True
-    except:
-        return False
-
-
-async def total_open_statistics(user_qq: int, group: int) -> str:
-    async with db.transaction():
-        user = await OpenCasesUser.ensure(user_qq, group, for_update=True)
-        return (
-            f"开箱总数：{user.total_count}\n"
-            f"今日开箱：{user.today_open_total}\n"
-            f"蓝色军规：{user.blue_count}\n"
-            f"蓝色暗金：{user.blue_st_count}\n"
-            f"紫色受限：{user.purple_count}\n"
-            f"紫色暗金：{user.purple_st_count}\n"
-            f"粉色保密：{user.pink_count}\n"
-            f"粉色暗金：{user.pink_st_count}\n"
-            f"红色隐秘：{user.red_count}\n"
-            f"红色暗金：{user.red_st_count}\n"
-            f"金色罕见：{user.knife_count}\n"
-            f"金色暗金：{user.knife_st_count}\n"
-            f"花费金额：{user.spend_money}\n"
-            f"获取金额：{user.make_money:.2f}\n"
-            f"最后开箱日期：{(user.open_cases_time_last + timedelta(hours=8)).date()}"
-        )
-
-
-async def group_statistics(group: int):
-    user_list = await OpenCasesUser.get_user_all(group)
-    #          lan   zi   fen   hong   jin  pricei
-    uplist = [0, 0, 0, 0, 0, 0, 0, 0, 0, 0, 0.0, 0, 0]
-    for user in user_list:
-        uplist[0] += user.blue_count
-        uplist[1] += user.blue_st_count
-        uplist[2] += user.purple_count
-        uplist[3] += user.purple_st_count
-        uplist[4] += user.pink_count
-        uplist[5] += user.pink_st_count
-        uplist[6] += user.red_count
-        uplist[7] += user.red_st_count
-        uplist[8] += user.knife_count
-        uplist[9] += user.knife_st_count
-        uplist[10] += user.make_money
-        uplist[11] += user.total_count
-        uplist[12] += user.today_open_total
-    return (
-        f"群开箱总数：{uplist[11]}\n"
-        f"群今日开箱：{uplist[12]}\n"
-        f"蓝色军规：{uplist[0]}\n"
-        f"蓝色暗金：{uplist[1]}\n"
-        f"紫色受限：{uplist[2]}\n"
-        f"紫色暗金：{uplist[3]}\n"
-        f"粉色保密：{uplist[4]}\n"
-        f"粉色暗金：{uplist[5]}\n"
-        f"红色隐秘：{uplist[6]}\n"
-        f"红色暗金：{uplist[7]}\n"
-        f"金色罕见：{uplist[8]}\n"
-        f"金色暗金：{uplist[9]}\n"
-        f"花费金额：{uplist[11] * 17}\n"
-        f"获取金额：{uplist[10]:.2f}"
-    )
-
-
-async def my_knifes_name(user_id: int, group: int):
-    knifes_name = (await OpenCasesUser.ensure(user_id, group)).knifes_name
-    if knifes_name:
-        knifes_list = knifes_name[:-1].split(",")
-        length = len(knifes_list)
-        if length < 5:
-            h = 600
-            w = length * 540
-        elif length % 5 == 0:
-            h = 600 * int(length / 5)
-            w = 540 * 5
-        else:
-            h = 600 * int(length / 5) + 600
-            w = 540 * 5
-        A = await asyncio.get_event_loop().run_in_executor(
-            None, _pst_my_knife, w, h, knifes_list
-        )
-        return image(b64=A.pic2bs4())
-    else:
-        return "您木有开出金色级别的皮肤喔"
-
-
-def _pst_my_knife(w, h, knifes_list):
-    A = BuildImage(w, h, 540, 600)
-    for knife in knifes_list:
-        case = knife.split("||")[0]
-        knife = knife.split("||")[1]
-        name = knife[: knife.find("(")].strip()
-        itype = knife[knife.find("(") + 1: knife.find(")")].strip()
-        mosun = knife[knife.find("磨损：") + 3: knife.rfind("价格：")].strip()
-        if mosun[-1] == "," or mosun[-1] == "，":
-            mosun = mosun[:-1]
-        price = knife[knife.find("价格：") + 3:]
-        skin_name = ""
-        for i in pypinyin.pinyin(
-                name.replace("|", "-").replace("（StatTrak™）", "").strip(),
-                style=pypinyin.NORMAL,
-        ):
-            skin_name += "".join(i)
-        knife_img = BuildImage(470, 600, 470, 470, font_size=20)
-        knife_img.paste(
-            alpha2white_pil(
-                Image.open(IMAGE_PATH / f"cases" / case / f"{skin_name}.png").resize(
-                    (470, 470), Image.ANTIALIAS
-                )
-            ),
-            (0, 0),
-        )
-        knife_img.text((5, 500), f"\t{name}({itype})")
-        knife_img.text((5, 530), f"\t磨损：{mosun}")
-        knife_img.text((5, 560), f"\t价格：{price}")
-        A.paste(knife_img)
-    return A
-
-# G3SG1（StatTrak™） |  血腥迷彩 (战痕累累)
-# G3SG1（StatTrak™） | 血腥迷彩 (战痕累累)
-# G3SG1（StatTrak™） | 血腥迷彩 (战痕累累)
+import math
+from datetime import datetime, timedelta
+from .config import *
+from services.log import logger
+from services.db_context import db
+from .models.open_cases_user import OpenCasesUser
+from models.sign_group_user import SignGroupUser
+from utils.message_builder import image
+import pypinyin
+import random
+from .utils import get_price
+from .models.buff_prices import BuffPrice
+from PIL import Image
+from utils.image_utils import alpha2white_pil, BuildImage
+from configs.path_config import IMAGE_PATH
+import asyncio
+from utils.utils import cn2py
+from configs.config import Config
+from models.bag_user import BagUser
+
+
+async def open_case(user_qq: int, group: int, case_name: str = "狂牙大行动") -> str:
+    if case_name not in ["狂牙大行动", "突围大行动", "命悬一线", "裂空", "光谱"]:
+        return "武器箱未收录"
+    knifes_flag = False
+    #          lan   zi   fen   hong   jin  price
+    uplist = [0, 0, 0, 0, 0, 0, 0, 0, 0, 0, 0.0]
+    case = ""
+    for i in pypinyin.pinyin(case_name, style=pypinyin.NORMAL):
+        case += "".join(i)
+    impression = (await SignGroupUser.ensure(user_qq, group)).impression
+    rand = random.random()
+    async with db.transaction():
+        user = await OpenCasesUser.ensure(user_qq, group, for_update=True)
+        # 一天次数上限
+        if user.today_open_total > int(
+            Config.get_config("open_cases", "INITIAL_OPEN_CASE_COUNT")
+            + int(impression)
+            / Config.get_config("open_cases", "EACH_IMPRESSION_ADD_COUNT")
+        ):
+            return _handle_is_MAX_COUNT()
+        skin, mosun = get_color_quality(rand, case_name)
+        # 调侃
+        if skin[:2] == "军规":
+            if skin.find("StatTrak") == -1:
+                uplist[0] = 1
+            else:
+                uplist[1] = 1
+            ridicule_result = random.choice(["这样看着才舒服", "是自己人，大伙把刀收好", "非常舒适~"])
+        if skin[:2] == "受限":
+            if skin.find("StatTrak") == -1:
+                uplist[2] = 1
+            else:
+                uplist[3] = 1
+            ridicule_result = random.choice(
+                ["还行吧，勉强接受一下下", "居然不是蓝色，太假了", "运气-1-1-1-1-1..."]
+            )
+        if skin[:2] == "保密":
+            if skin.find("StatTrak") == -1:
+                uplist[4] = 1
+            else:
+                uplist[5] = 1
+            ridicule_result = random.choice(
+                ["开始不适....", "你妈妈买菜必涨价！涨三倍！", "你最近不适合出门，真的"]
+            )
+        if skin[:2] == "隐秘":
+            if skin.find("StatTrak") == -1:
+                uplist[6] = 1
+            else:
+                uplist[7] = 1
+            ridicule_result = random.choice(
+                ["已经非常不适", "好兄弟你开的什么箱子啊，一般箱子不是只有蓝色的吗", "开始拿阳寿开箱子了？"]
+            )
+        if skin[:2] == "罕见":
+            knifes_flag = True
+            if skin.find("StatTrak") == -1:
+                uplist[8] = 1
+            else:
+                uplist[9] = 1
+            ridicule_result = random.choice(
+                ["你的好运我收到了，你可以去喂鲨鱼了", "最近该吃啥就迟点啥吧，哎，好好的一个人怎么就....哎", "众所周知，欧皇寿命极短."]
+            )
+        if skin.find("（") != -1:
+            cskin = skin.split("（")
+            skin = cskin[0].strip() + "（" + cskin[1].strip()
+        skin = skin.split("|")[0].strip() + " | " + skin.split("|")[1].strip()
+        # 价格
+        if skin.find("无涂装") == -1:
+            dbprice = await BuffPrice.ensure(skin[9:])
+        else:
+            dbprice = await BuffPrice.ensure(skin[9: skin.rfind("(")].strip())
+        if dbprice.skin_price != 0:
+            price_result = dbprice.skin_price
+            logger.info("数据库查询到价格: ", dbprice.skin_price)
+            uplist[10] = dbprice.skin_price
+        else:
+            price = -1
+            price_result = "未查询到"
+            price_list, status = await get_price(skin[9:])
+            if price_list not in ["访问超时! 请重试或稍后再试!", "访问失败！"]:
+                for price_l in price_list[1:]:
+                    pcp = price_l.split(":")
+                    if pcp[0] == skin[9:]:
+                        price = float(pcp[1].strip())
+                        break
+                if price != -1:
+                    logger.info("存储入数据库---->", price)
+                    uplist[10] = price
+                    price_result = str(price)
+                    await dbprice.update(
+                        skin_price=price,
+                        update_date=datetime.now(),
+                    ).apply()
+        # sp = skin.split("|")
+        # cskin_word = sp[1][:sp[1].find("(") - 1].strip()
+        if knifes_flag:
+            await user.update(
+                knifes_name=user.knifes_name
+                            + f"{case}||{skin.split(':')[1].strip()} 磨损：{str(mosun)[:11]}， 价格：{uplist[10]},"
+            ).apply()
+        cskin_word = skin.split(":")[1].replace("|", "-").replace("（StatTrak™）", "")
+        cskin_word = cskin_word[: cskin_word.rfind("(")].strip()
+        skin_name = cn2py(
+            cskin_word.replace("|", "-").replace("（StatTrak™）", "").strip()
+        )
+        img = image(f"{skin_name}.png", "cases/" + case)
+        #        if knifes_flag:
+        #            await user.update(
+        #                knifes_name=user.knifes_name + f"{skin} 磨损：{mosun}， 价格：{uplist[10]}"
+        #            ).apply()
+        if await update_user_total(user, uplist):
+            logger.info(
+                f"qq:{user_qq} 群:{group} 开启{case_name}武器箱 获得 {skin} 磨损：{mosun}， 价格：{uplist[10]}， 数据更新成功"
+            )
+        else:
+            logger.warning(
+                f"qq:{user_qq} 群:{group} 开启{case_name}武器箱 获得 {skin} 磨损：{mosun}， 价格：{uplist[10]}， 数据更新失败"
+            )
+        user = await OpenCasesUser.ensure(user_qq, group, for_update=True)
+        over_count = int(
+            Config.get_config("open_cases", "INITIAL_OPEN_CASE_COUNT")
+            + int(impression)
+            / Config.get_config("open_cases", "EACH_IMPRESSION_ADD_COUNT")
+        ) - user.today_open_total
+        add_golds = math.floor(price_result)
+        await BagUser.add_gold(user_qq, group, add_golds)
+        return (
+                f"开启{case_name}武器箱.\n剩余开箱次数：{over_count}.\n" + img + "\n" + f"皮肤:{skin}\n"
+                                                                            f"磨损:{mosun:.9f}\n"
+                                                                            f"价格:{price_result}\n"
+                                                                            f"{ridicule_result}"
+        )
+
+
+async def open_shilian_case(user_qq: int, group: int, case_name: str, num: int = 10):
+    user = await OpenCasesUser.ensure(user_qq, group, for_update=True)
+    impression = (await SignGroupUser.ensure(user_qq, group)).impression
+    max_count = int(
+        Config.get_config("open_cases", "INITIAL_OPEN_CASE_COUNT")
+        + int(impression) / Config.get_config("open_cases", "EACH_IMPRESSION_ADD_COUNT")
+    )
+    if user.today_open_total == max_count:
+        return _handle_is_MAX_COUNT()
+    if max_count - user.today_open_total < num:
+        return (
+            f"今天开箱次数不足{num}次噢，请单抽试试看（也许单抽运气更好？）"
+            f"\n剩余开箱次数：{max_count - user.today_open_total}"
+        )
+    await user.update(
+        total_count=user.total_count + num,
+        spend_money=user.spend_money + 17 * num,
+        today_open_total=user.today_open_total + num,
+    ).apply()
+    if num < 5:
+        h = 270
+    elif num % 5 == 0:
+        h = 270 * int(num / 5)
+    else:
+        h = 270 * int(num / 5) + 270
+    case = cn2py(case_name)
+    #            lan    zi    fen  hong   jin
+    # skin_list = [0, 0, 0, 0, 0, 0, 0, 0, 0, 0]
+    #          lan   zi   fen   hong   jin  price
+    uplist = [0, 0, 0, 0, 0, 0, 0, 0, 0, 0, 0.0]
+    img_list = []
+    name_list = ["蓝", "蓝(暗金)", "紫", "紫(暗金)", "粉", "粉(暗金)", "红", "红(暗金)", "金", "金(暗金)"]
+    async with db.transaction():
+        for _ in range(num):
+            knifes_flag = False
+            rand = random.random()
+            skin, mosun = get_color_quality(rand, case_name)
+            if skin[:2] == "军规":
+                if skin.find("StatTrak") == -1:
+                    uplist[0] += 1
+                else:
+                    uplist[1] += 1
+            if skin[:2] == "受限":
+                if skin.find("StatTrak") == -1:
+                    uplist[2] += 1
+                else:
+                    uplist[3] += 1
+            if skin[:2] == "保密":
+                if skin.find("StatTrak") == -1:
+                    uplist[4] += 1
+                else:
+                    uplist[5] += 1
+            if skin[:2] == "隐秘":
+                if skin.find("StatTrak") == -1:
+                    uplist[6] += 1
+                else:
+                    uplist[7] += 1
+            if skin[:2] == "罕见":
+                knifes_flag = True
+                if skin.find("StatTrak") == -1:
+                    uplist[8] += 1
+                else:
+                    uplist[9] += 1
+            if skin.find("（") != -1:
+                cskin = skin.split("（")
+                skin = cskin[0].strip() + "（" + cskin[1].strip()
+            skin = skin.split("|")[0].strip() + " | " + skin.split("|")[1].strip()
+            # 价格
+            if skin.find("无涂装") == -1:
+                dbprice = await BuffPrice.ensure(skin[9:])
+            else:
+                dbprice = await BuffPrice.ensure(skin[9: skin.rfind("(")].strip())
+            if dbprice.skin_price != 0:
+                price_result = dbprice.skin_price
+                uplist[10] += price_result
+            else:
+                price_result = "未查询到"
+            if knifes_flag:
+                await user.update(
+                    knifes_name=user.knifes_name
+                                + f"{case}||{skin.split(':')[1].strip()} 磨损：{str(mosun)[:11]}， 价格：{dbprice.skin_price},"
+                ).apply()
+            cskin_word = skin.split(":")[1].replace("|", "-").replace("（StatTrak™）", "")
+            cskin_word = cskin_word[: cskin_word.rfind("(")].strip()
+            skin_name = ""
+            for i in pypinyin.pinyin(
+                    cskin_word.replace("|", "-").replace("（StatTrak™）", "").strip(),
+                    style=pypinyin.NORMAL,
+            ):
+                skin_name += "".join(i)
+            # img = image(skin_name, "cases/" + case, "png")
+            wImg = BuildImage(200, 270, 200, 200)
+            wImg.paste(
+                alpha2white_pil(
+                    Image.open(IMAGE_PATH / "cases" / case / f"{skin_name}.png").resize(
+                        (200, 200), Image.ANTIALIAS
+                    )
+                ),
+                (0, 0),
+            )
+            wImg.text((5, 200), skin)
+            wImg.text((5, 220), f"磨损：{str(mosun)[:9]}")
+            wImg.text((5, 240), f"价格：{price_result}")
+            img_list.append(wImg)
+            logger.info(
+                f"USER {user_qq} GROUP {group} 开启{case_name}武器箱 获得 {skin} 磨损：{mosun}， 价格：{uplist[10]}"
+            )
+        if await update_user_total(user, uplist, 0):
+            logger.info(
+                f"USER {user_qq} GROUP {group} 开启{case_name}武器箱 {num} 次， 数据更新成功"
+            )
+        else:
+            logger.warning(
+                f"USER {user_qq} GROUP {group} 开启{case_name}武器箱 {num} 次， 价格：{uplist[10]}， 数据更新失败"
+            )
+    # markImg = BuildImage(1000, h, 200, 270)
+    # for img in img_list:
+    #     markImg.paste(img)
+    markImg = await asyncio.get_event_loop().run_in_executor(
+        None, paste_markImg, h, img_list
+    )
+    over_count = max_count - user.today_open_total
+    result = ""
+    for i in range(len(name_list)):
+        if uplist[i]:
+            result += f"[{name_list[i]}：{uplist[i]}] "
+    add_golds = math.floor(uplist[-1])
+    await BagUser.add_gold(user_qq, group, add_golds)
+    return (
+            f"开启{case_name}武器箱\n剩余开箱次数：{over_count}\n"
+            + image(b64=markImg.pic2bs4())
+            + "\n"
+            + result[:-1]
+            + f"\n总获取金额：{uplist[-1]:.2f}"
+    )
+
+
+def paste_markImg(h: int, img_list: list):
+    markImg = BuildImage(1000, h, 200, 270)
+    for img in img_list:
+        markImg.paste(img)
+    return markImg
+
+
+def _handle_is_MAX_COUNT() -> str:
+    return f"今天已达开箱上限了喔，明天再来吧\n(提升好感度可以增加每日开箱数 #疯狂暗示)"
+
+
+async def update_user_total(user: OpenCasesUser, up_list: list, num: int = 1) -> bool:
+    try:
+        await user.update(
+            total_count=user.total_count + num,
+            blue_count=user.blue_count + up_list[0],
+            blue_st_count=user.blue_st_count + up_list[1],
+            purple_count=user.purple_count + up_list[2],
+            purple_st_count=user.purple_st_count + up_list[3],
+            pink_count=user.pink_count + up_list[4],
+            pink_st_count=user.pink_st_count + up_list[5],
+            red_count=user.red_count + up_list[6],
+            red_st_count=user.red_st_count + up_list[7],
+            knife_count=user.knife_count + up_list[8],
+            knife_st_count=user.knife_st_count + up_list[9],
+            spend_money=user.spend_money + 17 * num,
+            make_money=user.make_money + up_list[10],
+            today_open_total=user.today_open_total + num,
+            open_cases_time_last=datetime.now(),
+        ).apply()
+        return True
+    except:
+        return False
+
+
+async def total_open_statistics(user_qq: int, group: int) -> str:
+    async with db.transaction():
+        user = await OpenCasesUser.ensure(user_qq, group, for_update=True)
+        return (
+            f"开箱总数：{user.total_count}\n"
+            f"今日开箱：{user.today_open_total}\n"
+            f"蓝色军规：{user.blue_count}\n"
+            f"蓝色暗金：{user.blue_st_count}\n"
+            f"紫色受限：{user.purple_count}\n"
+            f"紫色暗金：{user.purple_st_count}\n"
+            f"粉色保密：{user.pink_count}\n"
+            f"粉色暗金：{user.pink_st_count}\n"
+            f"红色隐秘：{user.red_count}\n"
+            f"红色暗金：{user.red_st_count}\n"
+            f"金色罕见：{user.knife_count}\n"
+            f"金色暗金：{user.knife_st_count}\n"
+            f"花费金额：{user.spend_money}\n"
+            f"获取金额：{user.make_money:.2f}\n"
+            f"最后开箱日期：{(user.open_cases_time_last + timedelta(hours=8)).date()}"
+        )
+
+
+async def group_statistics(group: int):
+    user_list = await OpenCasesUser.get_user_all(group)
+    #          lan   zi   fen   hong   jin  pricei
+    uplist = [0, 0, 0, 0, 0, 0, 0, 0, 0, 0, 0.0, 0, 0]
+    for user in user_list:
+        uplist[0] += user.blue_count
+        uplist[1] += user.blue_st_count
+        uplist[2] += user.purple_count
+        uplist[3] += user.purple_st_count
+        uplist[4] += user.pink_count
+        uplist[5] += user.pink_st_count
+        uplist[6] += user.red_count
+        uplist[7] += user.red_st_count
+        uplist[8] += user.knife_count
+        uplist[9] += user.knife_st_count
+        uplist[10] += user.make_money
+        uplist[11] += user.total_count
+        uplist[12] += user.today_open_total
+    return (
+        f"群开箱总数：{uplist[11]}\n"
+        f"群今日开箱：{uplist[12]}\n"
+        f"蓝色军规：{uplist[0]}\n"
+        f"蓝色暗金：{uplist[1]}\n"
+        f"紫色受限：{uplist[2]}\n"
+        f"紫色暗金：{uplist[3]}\n"
+        f"粉色保密：{uplist[4]}\n"
+        f"粉色暗金：{uplist[5]}\n"
+        f"红色隐秘：{uplist[6]}\n"
+        f"红色暗金：{uplist[7]}\n"
+        f"金色罕见：{uplist[8]}\n"
+        f"金色暗金：{uplist[9]}\n"
+        f"花费金额：{uplist[11] * 17}\n"
+        f"获取金额：{uplist[10]:.2f}"
+    )
+
+
+async def my_knifes_name(user_id: int, group: int):
+    knifes_name = (await OpenCasesUser.ensure(user_id, group)).knifes_name
+    if knifes_name:
+        knifes_list = knifes_name[:-1].split(",")
+        length = len(knifes_list)
+        if length < 5:
+            h = 600
+            w = length * 540
+        elif length % 5 == 0:
+            h = 600 * int(length / 5)
+            w = 540 * 5
+        else:
+            h = 600 * int(length / 5) + 600
+            w = 540 * 5
+        A = await asyncio.get_event_loop().run_in_executor(
+            None, _pst_my_knife, w, h, knifes_list
+        )
+        return image(b64=A.pic2bs4())
+    else:
+        return "您木有开出金色级别的皮肤喔"
+
+
+def _pst_my_knife(w, h, knifes_list):
+    A = BuildImage(w, h, 540, 600)
+    for knife in knifes_list:
+        case = knife.split("||")[0]
+        knife = knife.split("||")[1]
+        name = knife[: knife.find("(")].strip()
+        itype = knife[knife.find("(") + 1: knife.find(")")].strip()
+        mosun = knife[knife.find("磨损：") + 3: knife.rfind("价格：")].strip()
+        if mosun[-1] == "," or mosun[-1] == "，":
+            mosun = mosun[:-1]
+        price = knife[knife.find("价格：") + 3:]
+        skin_name = ""
+        for i in pypinyin.pinyin(
+                name.replace("|", "-").replace("（StatTrak™）", "").strip(),
+                style=pypinyin.NORMAL,
+        ):
+            skin_name += "".join(i)
+        knife_img = BuildImage(470, 600, 470, 470, font_size=20)
+        knife_img.paste(
+            alpha2white_pil(
+                Image.open(IMAGE_PATH / f"cases" / case / f"{skin_name}.png").resize(
+                    (470, 470), Image.ANTIALIAS
+                )
+            ),
+            (0, 0),
+        )
+        knife_img.text((5, 500), f"\t{name}({itype})")
+        knife_img.text((5, 530), f"\t磨损：{mosun}")
+        knife_img.text((5, 560), f"\t价格：{price}")
+        A.paste(knife_img)
+    return A
+
+# G3SG1（StatTrak™） |  血腥迷彩 (战痕累累)
+# G3SG1（StatTrak™） | 血腥迷彩 (战痕累累)
+# G3SG1（StatTrak™） | 血腥迷彩 (战痕累累)