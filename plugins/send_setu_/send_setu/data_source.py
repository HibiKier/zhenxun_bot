--- conflicted
+++ resolved
@@ -1,336 +1,332 @@
-from configs.path_config import IMAGE_PATH, TEMP_PATH
-from utils.message_builder import image
-from services.log import logger
-from utils.image_utils import get_img_hash, compressed_image
-from utils.utils import change_img_md5
-from asyncpg.exceptions import UniqueViolationError
-from asyncio.exceptions import TimeoutError
-from typing import List, Optional
-from configs.config import NICKNAME, Config
-from utils.http_utils import AsyncHttpx
-from .._model import Setu
-import asyncio
-import os
-import random
-from plugins.sign_in import utils
-
-try:
-    import ujson as json
-except ModuleNotFoundError:
-    import json
-
-url = "https://api.lolicon.app/setu/v2"
-path = "_setu"
-r18_path = "_r18"
-temp = "temp"
-
-
-# 获取url
-async def get_setu_urls(
-        tags: List[str], num: int = 1, r18: int = 0, command: str = ""
-) -> "List[str], List[str], List[tuple], int":
-    tags = tags[:3] if len(tags) > 3 else tags
-    params = {
-        "r18": r18,  # 添加r18参数 0为否，1为是，2为混合
-        "tag": tags,  # 若指定tag
-        "num": 100,  # 一次返回的结果数量
-        "size": ["original"],
-    }
-    for count in range(3):
-        logger.info(f"get_setu_url: count --> {count}")
-        try:
-            response = await AsyncHttpx.get(
-                url, timeout=Config.get_config("send_setu", "TIMEOUT"), params=params
-            )
-            if response.status_code == 200:
-                data = response.json()
-                if not data["error"]:
-                    data = data["data"]
-                    (
-                        urls,
-                        text_list,
-                        add_databases_list,
-                    ) = await asyncio.get_event_loop().run_in_executor(
-                        None, _setu_data_process, data, command
-                    )
-                    num = num if num < len(data) else len(data)
-                    random_idx = random.sample(range(len(data)), num)
-                    x_urls = []
-                    x_text_lst = []
-                    for x in random_idx:
-                        x_urls.append(urls[x])
-                        x_text_lst.append(text_list[x])
-                    if not x_urls:
-                        return ["没找到符合条件的色图..."], [], [], 401
-                    return x_urls, x_text_lst, add_databases_list, 200
-                else:
-                    return ["没找到符合条件的色图..."], [], [], 401
-        except TimeoutError:
-            pass
-        except Exception as e:
-            logger.error(f"send_setu 访问页面错误 {type(e)}：{e}")
-    return ["我网线被人拔了..QAQ"], [], [], 999
-
-
-headers = {
-    "User-Agent": "Mozilla/5.0 (Macintosh; Intel Mac OS X 10.6;"
-                  " rv:2.0.1) Gecko/20100101 Firefox/4.0.1",
-    "Referer": "https://www.pixiv.net",
-}
-
-
-async def search_online_setu(
-        url_: str, id_: Optional[int] = None, path_: Optional[str] = None
-) -> "MessageSegment, int":
-    """
-    下载色图
-    :param url_: 色图url
-    :param id_: 本地id
-    :param path_: 存储路径
-    """
-    ws_url = Config.get_config("pixiv", "PIXIV_NGINX_URL")
-    if ws_url:
-        url_ = url_.replace("i.pximg.net", ws_url).replace("i.pixiv.cat", ws_url)
-    index = random.randint(1, 100000) if id_ is None else id_
-    path_ = IMAGE_PATH / path_ if path_ else TEMP_PATH
-    file_name = f"{index}_temp_setu.jpg" if path_ == TEMP_PATH else f"{index}.jpg"
-    path_.mkdir(parents=True, exist_ok=True)
-    for i in range(3):
-        logger.info(f"search_online_setu --> {i}")
-        try:
-            if not await AsyncHttpx.download_file(
-                    url_,
-                    path_ / file_name,
-                    timeout=Config.get_config("send_setu", "TIMEOUT"),
-            ):
-                continue
-            if id_ is not None:
-                if (
-                        os.path.getsize(path_ / f"{index}.jpg")
-                        > 1024 * 1024 * 1.5
-                ):
-                    compressed_image(
-                        path_ / f"{index}.jpg",
-                    )
-            logger.info(f"下载 lolicon 图片 {url_} 成功， id：{index}")
-<<<<<<< HEAD
-            hash_obfuscation = Config.get_config("send_setu", "HASH_OBFUSCATION")
-            if hash_obfuscation:
-                compressed_image(path_ / file_name, ratio=random.uniform(0.6, 1.0))
-=======
-            change_img_md5(path_ / file_name)
->>>>>>> af30285c
-            return image(path_ / file_name), index
-        except TimeoutError:
-            pass
-        except Exception as e:
-            logger.error(f"send_setu 下载图片错误 {type(e)}：{e}")
-    return "图片被小怪兽恰掉啦..!QAQ", -1
-
-
-# 检测本地是否有id涩图，无的话则下载
-async def check_local_exists_or_download(setu_image: Setu, mix: bool = False) -> "MessageSegment, int":
-    path_ = None
-    id_ = None
-    if Config.get_config("send_setu", "DOWNLOAD_SETU"):
-        id_ = setu_image.local_id
-        path_ = r18_path if setu_image.is_r18 else path
-        file = IMAGE_PATH / path_ / f"{setu_image.local_id}.jpg"
-        if file.exists():
-<<<<<<< HEAD
-            if mix and Config.get_config("send_setu", "HASH_OBFUSCATION"):
-                compressed_image(
-                    IMAGE_PATH / f'{r18_path if setu_image.is_r18 else path}/{setu_image.local_id}.jpg',
-                    IMAGE_PATH / temp / f"{setu_image.local_id}.jpg",
-                    random.uniform(0.6, 1.0))
-                return image(f"{setu_image.local_id}.jpg", temp), 200
-=======
-            change_img_md5(file)
->>>>>>> af30285c
-            return image(f"{setu_image.local_id}.jpg", path_), 200
-    return await search_online_setu(setu_image.img_url, id_, path_)
-
-
-# 添加涩图数据到数据库
-async def add_data_to_database(lst: List[tuple]):
-    tmp = []
-    for x in lst:
-        if x not in tmp:
-            tmp.append(x)
-    if tmp:
-        for x in tmp:
-            try:
-                r18 = 1 if "R-18" in x[5] else 0
-                idx = await Setu.get_image_count(r18)
-                await Setu.add_setu_data(
-                    idx,
-                    x[0],
-                    x[1],
-                    x[2],
-                    x[3],
-                    x[4],
-                    x[5],
-                )
-            except UniqueViolationError:
-                pass
-
-
-# 拿到本地色图列表
-async def get_setu_list(
-        index: Optional[int] = None, tags: Optional[List[str]] = None, r18: int = 0, img_url: Optional[str] = None
-) -> "list, int":
-    if index:
-        image_count = await Setu.get_image_count(r18) - 1
-        if index < 0 or index > image_count:
-            return [f"超过当前上下限！({image_count})"], 999
-        image_list = [await Setu.query_image(index, r18=r18)]
-    elif tags:
-        image_list = await Setu.query_image(tags=tags, r18=r18)
-    elif img_url:
-        image_list = await Setu.query_image(img_url=img_url, r18=r18)
-    else:
-        image_list = await Setu.query_image(r18=r18)
-
-    if not image_list:
-        return ["没找到符合条件的色图..."], 998
-    return image_list, 200
-
-
-# 初始化消息
-async def gen_message(setu_image: Setu, img_msg: bool = False, tags: Optional[str] = None) -> str:
-    local_id = setu_image.local_id
-    title = setu_image.title
-    author = setu_image.author
-    pid = setu_image.pid
-    match_keywords = None
-    hash_obfuscation = Config.get_config("send_setu", "HASH_OBFUSCATION")
-    file = IMAGE_PATH / f'{r18_path if setu_image.is_r18 else path}/{local_id}.jpg'
-    path_ = r18_path if setu_image.is_r18 else path
-    if not file.exists():
-        await search_online_setu(setu_image.img_url, path_=path_ if not hash_obfuscation else None)
-    else:
-        if hash_obfuscation:
-            compressed_image(IMAGE_PATH / f'{r18_path if setu_image.is_r18 else path}/{local_id}.jpg',
-                             IMAGE_PATH / temp / f"{local_id}.jpg",
-                             random.uniform(0.6, 1.0))
-    if tags is not None:
-        match_keywords = _search_match_keywords(setu_image, tags)
-    if Config.get_config("send_setu", "SHOW_INFO"):
-        return (
-            f"id：{local_id}\n"
-            f"title：{title}\n"
-            f"author：{author}\n"
-            f"PID：{pid}\n"
-            f"{match_keywords if not None else ''}"
-            f"{image(f'{local_id}', temp) if img_msg else ''}" if hash_obfuscation else
-            f"{image(f'{local_id}', f'{r18_path if setu_image.is_r18 else path}') if img_msg else ''}"
-        )
-    return (f"{image(f'{local_id}', temp) if img_msg else ''}" if hash_obfuscation else
-            f"{image(f'{local_id}', f'{r18_path if setu_image.is_r18 else path}') if img_msg else ''}")
-
-
-# 罗翔老师！
-def get_luoxiang(impression):
-    level, next_impression, previous_impression = utils.get_level_and_next_impression(
-        impression
-    )
-    probability = (
-            int(level) + Config.get_config("send_setu", "INITIAL_SETU_PROBABILITY") * 100
-    )
-    if probability < random.randint(1, 11):
-        return (
-                "我为什么要给你发这个？"
-                + image(random.choice(os.listdir(IMAGE_PATH / "luoxiang")), "luoxiang")
-                + f"\n(快向{NICKNAME}签到提升好感度吧！)"
-        )
-    return None
-
-
-async def get_setu_count(r18: int) -> int:
-    """
-    获取色图数量
-    :param r18: r18类型
-    """
-    return await Setu.get_image_count(r18)
-
-
-async def find_img_index(img_url, user_id):
-    if not await AsyncHttpx.download_file(
-            img_url,
-            TEMP_PATH / f"{user_id}_find_setu_index.jpg",
-            timeout=Config.get_config("send_setu", "TIMEOUT"),
-    ):
-        return "检索图片下载上失败..."
-    img_hash = str(get_img_hash(TEMP_PATH / f"{user_id}_find_setu_index.jpg"))
-    setu_img = await Setu.get_image_in_hash(img_hash)
-    if setu_img:
-        return (
-            f"id：{setu_img.local_id}\n"
-            f"title：{setu_img.title}\n"
-            f"author：{setu_img.author}\n"
-            f"PID：{setu_img.pid}"
-        )
-    return "该图不在色图库中或色图库未更新！"
-
-
-# 处理色图数据
-def _setu_data_process(data: dict, command: str) -> "list, list, list":
-    urls = []
-    text_list = []
-    add_databases_list = []
-    for i in range(len(data)):
-        img_url = data[i]["urls"]["original"]
-        img_url = (
-            img_url.replace("i.pixiv.cat", "i.pximg.net")
-            if "i.pixiv.cat" in img_url
-            else img_url
-        )
-        title = data[i]["title"]
-        author = data[i]["author"]
-        pid = data[i]["pid"]
-        urls.append(img_url)
-        text_list.append(f"title：{title}\nauthor：{author}\nPID：{pid}")
-        tags = []
-        for j in range(len(data[i]["tags"])):
-            tags.append(data[i]["tags"][j])
-        if command != "色图r":
-            if "R-18" in tags:
-                tags.remove("R-18")
-        add_databases_list.append(
-            (
-                title,
-                author,
-                pid,
-                "",
-                img_url,
-                ",".join(tags),
-            )
-        )
-    return urls, text_list, add_databases_list
-
-
-# 获取匹配到的关键词
-def _search_match_keywords(send_setu: Setu, tags: Optional[str]):
-    msg = ""
-    title = ""
-    author = ""
-    match_tags = ""
-    for tag in tags.split():
-        if tag in send_setu.title:
-            title += send_setu.title
-        elif tag in send_setu.author:
-            author += send_setu.author
-        elif tag in send_setu.tags:
-            setu_tag_list = send_setu.tags.split(",")
-            tags_list = [x for i, x in enumerate(setu_tag_list) if x.find(tag) != -1]
-            match_tags += "、".join(tags_list)
-    if title != "":
-        msg += "标题:" + title + "\n"
-    if author != "":
-        msg += "作者:" + author + "\n"
-    if match_tags != "":
-        msg += "标签:" + match_tags + "\n"
-    if msg != "":
-        return "匹配关键词为:\n" + msg
-    else:
-        return None
+from configs.path_config import IMAGE_PATH, TEMP_PATH
+from utils.message_builder import image
+from services.log import logger
+from utils.image_utils import get_img_hash, compressed_image
+from utils.utils import change_img_md5
+from asyncpg.exceptions import UniqueViolationError
+from asyncio.exceptions import TimeoutError
+from typing import List, Optional
+from configs.config import NICKNAME, Config
+from utils.http_utils import AsyncHttpx
+from .._model import Setu
+import asyncio
+import os
+import random
+from plugins.sign_in import utils
+
+try:
+    import ujson as json
+except ModuleNotFoundError:
+    import json
+
+url = "https://api.lolicon.app/setu/v2"
+path = "_setu"
+r18_path = "_r18"
+temp = "temp"
+
+
+# 获取url
+async def get_setu_urls(
+        tags: List[str], num: int = 1, r18: int = 0, command: str = ""
+) -> "List[str], List[str], List[tuple], int":
+    tags = tags[:3] if len(tags) > 3 else tags
+    params = {
+        "r18": r18,  # 添加r18参数 0为否，1为是，2为混合
+        "tag": tags,  # 若指定tag
+        "num": 100,  # 一次返回的结果数量
+        "size": ["original"],
+    }
+    for count in range(3):
+        logger.info(f"get_setu_url: count --> {count}")
+        try:
+            response = await AsyncHttpx.get(
+                url, timeout=Config.get_config("send_setu", "TIMEOUT"), params=params
+            )
+            if response.status_code == 200:
+                data = response.json()
+                if not data["error"]:
+                    data = data["data"]
+                    (
+                        urls,
+                        text_list,
+                        add_databases_list,
+                    ) = await asyncio.get_event_loop().run_in_executor(
+                        None, _setu_data_process, data, command
+                    )
+                    num = num if num < len(data) else len(data)
+                    random_idx = random.sample(range(len(data)), num)
+                    x_urls = []
+                    x_text_lst = []
+                    for x in random_idx:
+                        x_urls.append(urls[x])
+                        x_text_lst.append(text_list[x])
+                    if not x_urls:
+                        return ["没找到符合条件的色图..."], [], [], 401
+                    return x_urls, x_text_lst, add_databases_list, 200
+                else:
+                    return ["没找到符合条件的色图..."], [], [], 401
+        except TimeoutError:
+            pass
+        except Exception as e:
+            logger.error(f"send_setu 访问页面错误 {type(e)}：{e}")
+    return ["我网线被人拔了..QAQ"], [], [], 999
+
+
+headers = {
+    "User-Agent": "Mozilla/5.0 (Macintosh; Intel Mac OS X 10.6;"
+                  " rv:2.0.1) Gecko/20100101 Firefox/4.0.1",
+    "Referer": "https://www.pixiv.net",
+}
+
+
+async def search_online_setu(
+        url_: str, id_: Optional[int] = None, path_: Optional[str] = None
+) -> "MessageSegment, int":
+    """
+    下载色图
+    :param url_: 色图url
+    :param id_: 本地id
+    :param path_: 存储路径
+    """
+    ws_url = Config.get_config("pixiv", "PIXIV_NGINX_URL")
+    if ws_url:
+        url_ = url_.replace("i.pximg.net", ws_url).replace("i.pixiv.cat", ws_url)
+    index = random.randint(1, 100000) if id_ is None else id_
+    path_ = IMAGE_PATH / path_ if path_ else TEMP_PATH
+    file_name = f"{index}_temp_setu.jpg" if path_ == TEMP_PATH else f"{index}.jpg"
+    path_.mkdir(parents=True, exist_ok=True)
+    for i in range(3):
+        logger.info(f"search_online_setu --> {i}")
+        try:
+            if not await AsyncHttpx.download_file(
+                    url_,
+                    path_ / file_name,
+                    timeout=Config.get_config("send_setu", "TIMEOUT"),
+            ):
+                continue
+            if id_ is not None:
+                if (
+                        os.path.getsize(path_ / f"{index}.jpg")
+                        > 1024 * 1024 * 1.5
+                ):
+                    compressed_image(
+                        path_ / f"{index}.jpg",
+                    )
+            logger.info(f"下载 lolicon 图片 {url_} 成功， id：{index}")
+
+            hash_obfuscation = Config.get_config("send_setu", "HASH_OBFUSCATION")
+            if hash_obfuscation:
+                change_img_md5(path_ / file_name)
+                # compressed_image(path_ / file_name, ratio=random.uniform(0.6, 1.0))
+            return image(path_ / file_name), index
+        except TimeoutError:
+            pass
+        except Exception as e:
+            logger.error(f"send_setu 下载图片错误 {type(e)}：{e}")
+    return "图片被小怪兽恰掉啦..!QAQ", -1
+
+
+# 检测本地是否有id涩图，无的话则下载
+async def check_local_exists_or_download(setu_image: Setu, mix: bool = False) -> "MessageSegment, int":
+    path_ = None
+    id_ = None
+    if Config.get_config("send_setu", "DOWNLOAD_SETU"):
+        id_ = setu_image.local_id
+        path_ = r18_path if setu_image.is_r18 else path
+        file = IMAGE_PATH / path_ / f"{setu_image.local_id}.jpg"
+        if file.exists():
+
+            if mix and Config.get_config("send_setu", "HASH_OBFUSCATION"):
+                # compressed_image(
+                #     IMAGE_PATH / f'{r18_path if setu_image.is_r18 else path}/{setu_image.local_id}.jpg',
+                #     IMAGE_PATH / temp / f"{setu_image.local_id}.jpg",
+                #     random.uniform(0.6, 1.0))
+                # return image(f"{setu_image.local_id}.jpg", temp), 200
+                change_img_md5(file)
+            return image(f"{setu_image.local_id}.jpg", path_), 200
+    return await search_online_setu(setu_image.img_url, id_, path_)
+
+
+# 添加涩图数据到数据库
+async def add_data_to_database(lst: List[tuple]):
+    tmp = []
+    for x in lst:
+        if x not in tmp:
+            tmp.append(x)
+    if tmp:
+        for x in tmp:
+            try:
+                r18 = 1 if "R-18" in x[5] else 0
+                idx = await Setu.get_image_count(r18)
+                await Setu.add_setu_data(
+                    idx,
+                    x[0],
+                    x[1],
+                    x[2],
+                    x[3],
+                    x[4],
+                    x[5],
+                )
+            except UniqueViolationError:
+                pass
+
+
+# 拿到本地色图列表
+async def get_setu_list(
+        index: Optional[int] = None, tags: Optional[List[str]] = None, r18: int = 0, img_url: Optional[str] = None
+) -> "list, int":
+    if index:
+        image_count = await Setu.get_image_count(r18) - 1
+        if index < 0 or index > image_count:
+            return [f"超过当前上下限！({image_count})"], 999
+        image_list = [await Setu.query_image(index, r18=r18)]
+    elif tags:
+        image_list = await Setu.query_image(tags=tags, r18=r18)
+    elif img_url:
+        image_list = await Setu.query_image(img_url=img_url, r18=r18)
+    else:
+        image_list = await Setu.query_image(r18=r18)
+
+    if not image_list:
+        return ["没找到符合条件的色图..."], 998
+    return image_list, 200
+
+
+# 初始化消息
+async def gen_message(setu_image: Setu, img_msg: bool = False, tags: Optional[str] = None) -> str:
+    local_id = setu_image.local_id
+    title = setu_image.title
+    author = setu_image.author
+    pid = setu_image.pid
+    match_keywords = None
+    hash_obfuscation = Config.get_config("send_setu", "HASH_OBFUSCATION")
+    file = IMAGE_PATH / f'{r18_path if setu_image.is_r18 else path}/{local_id}.jpg'
+    path_ = r18_path if setu_image.is_r18 else path
+    if not file.exists():
+        await search_online_setu(setu_image.img_url, path_=path_ if not hash_obfuscation else None)
+    else:
+        if hash_obfuscation:
+            compressed_image(IMAGE_PATH / f'{r18_path if setu_image.is_r18 else path}/{local_id}.jpg',
+                             IMAGE_PATH / temp / f"{local_id}.jpg",
+                             random.uniform(0.6, 1.0))
+    if tags is not None:
+        match_keywords = _search_match_keywords(setu_image, tags)
+    if Config.get_config("send_setu", "SHOW_INFO"):
+        return (
+            f"id：{local_id}\n"
+            f"title：{title}\n"
+            f"author：{author}\n"
+            f"PID：{pid}\n"
+            f"{match_keywords if not None else ''}"
+            f"{image(f'{local_id}', temp) if img_msg else ''}" if hash_obfuscation else
+            f"{image(f'{local_id}', f'{r18_path if setu_image.is_r18 else path}') if img_msg else ''}"
+        )
+    return (f"{image(f'{local_id}', temp) if img_msg else ''}" if hash_obfuscation else
+            f"{image(f'{local_id}', f'{r18_path if setu_image.is_r18 else path}') if img_msg else ''}")
+
+
+# 罗翔老师！
+def get_luoxiang(impression):
+    level, next_impression, previous_impression = utils.get_level_and_next_impression(
+        impression
+    )
+    probability = (
+            int(level) + Config.get_config("send_setu", "INITIAL_SETU_PROBABILITY") * 100
+    )
+    if probability < random.randint(1, 11):
+        return (
+                "我为什么要给你发这个？"
+                + image(random.choice(os.listdir(IMAGE_PATH / "luoxiang")), "luoxiang")
+                + f"\n(快向{NICKNAME}签到提升好感度吧！)"
+        )
+    return None
+
+
+async def get_setu_count(r18: int) -> int:
+    """
+    获取色图数量
+    :param r18: r18类型
+    """
+    return await Setu.get_image_count(r18)
+
+
+async def find_img_index(img_url, user_id):
+    if not await AsyncHttpx.download_file(
+            img_url,
+            TEMP_PATH / f"{user_id}_find_setu_index.jpg",
+            timeout=Config.get_config("send_setu", "TIMEOUT"),
+    ):
+        return "检索图片下载上失败..."
+    img_hash = str(get_img_hash(TEMP_PATH / f"{user_id}_find_setu_index.jpg"))
+    setu_img = await Setu.get_image_in_hash(img_hash)
+    if setu_img:
+        return (
+            f"id：{setu_img.local_id}\n"
+            f"title：{setu_img.title}\n"
+            f"author：{setu_img.author}\n"
+            f"PID：{setu_img.pid}"
+        )
+    return "该图不在色图库中或色图库未更新！"
+
+
+# 处理色图数据
+def _setu_data_process(data: dict, command: str) -> "list, list, list":
+    urls = []
+    text_list = []
+    add_databases_list = []
+    for i in range(len(data)):
+        img_url = data[i]["urls"]["original"]
+        img_url = (
+            img_url.replace("i.pixiv.cat", "i.pximg.net")
+            if "i.pixiv.cat" in img_url
+            else img_url
+        )
+        title = data[i]["title"]
+        author = data[i]["author"]
+        pid = data[i]["pid"]
+        urls.append(img_url)
+        text_list.append(f"title：{title}\nauthor：{author}\nPID：{pid}")
+        tags = []
+        for j in range(len(data[i]["tags"])):
+            tags.append(data[i]["tags"][j])
+        if command != "色图r":
+            if "R-18" in tags:
+                tags.remove("R-18")
+        add_databases_list.append(
+            (
+                title,
+                author,
+                pid,
+                "",
+                img_url,
+                ",".join(tags),
+            )
+        )
+    return urls, text_list, add_databases_list
+
+
+# 获取匹配到的关键词
+def _search_match_keywords(send_setu: Setu, tags: Optional[str]):
+    msg = ""
+    title = ""
+    author = ""
+    match_tags = ""
+    for tag in tags.split():
+        if tag in send_setu.title:
+            title += send_setu.title
+        elif tag in send_setu.author:
+            author += send_setu.author
+        elif tag in send_setu.tags:
+            setu_tag_list = send_setu.tags.split(",")
+            tags_list = [x for i, x in enumerate(setu_tag_list) if x.find(tag) != -1]
+            match_tags += "、".join(tags_list)
+    if title != "":
+        msg += "标题:" + title + "\n"
+    if author != "":
+        msg += "作者:" + author + "\n"
+    if match_tags != "":
+        msg += "标签:" + match_tags + "\n"
+    if msg != "":
+        return "匹配关键词为:\n" + msg
+    else:
+        return None