--- conflicted
+++ resolved
@@ -1,483 +1,406 @@
-import random
-from nonebot import on_command, on_regex
-from services.log import logger
-from models.sign_group_user import SignGroupUser
-from nonebot.message import run_postprocessor
-from nonebot.matcher import Matcher
-from typing import Optional, Type, Any
-from gino.exceptions import UninitializedError
-
-from utils.message_builder import custom_forward_msg
-from utils.utils import (
-    is_number,
-)
-from nonebot.typing import T_State
-from nonebot.adapters.onebot.v11 import (
-    Bot,
-    ActionFailed,
-    MessageEvent,
-    GroupMessageEvent,
-    PrivateMessageEvent,
-    Message,
-    Event,
-)
-from plugins.sign_in import utils
-from .data_source import (
-    get_setu_list,
-    get_luoxiang,
-    search_online_setu,
-    get_setu_urls,
-    find_img_index,
-    gen_message,
-    check_local_exists_or_download,
-    add_data_to_database,
-    get_setu_count,
-)
-from typing import List
-from nonebot.adapters.onebot.v11.exception import ActionFailed
-from configs.config import Config, NICKNAME
-from utils.manager import withdraw_message_manager
-from nonebot.params import CommandArg, Command, RegexGroup
-from typing import Tuple
-import re
-from utils.message_builder import image
-from .._model import Setu
-from utils.message_builder import custom_forward_msg
-
-try:
-    import ujson as json
-except ModuleNotFoundError:
-    import json
-
-__zx_plugin_name__ = "色图"
-__plugin_usage__ = f"""
-usage：
-    搜索 lolicon 图库，每日色图time...
-    指令：
-        色图: 随机本地色图
-        色图r: 随机在线十张r18涩图
-        色图 [id]: 本地指定id色图
-        色图 *[tags]: 在线搜索指定tag色图
-        色图r *[tags]: 同上
-        [1-9]张涩图: 本地随机色图连发
-        [1-9]张[tags]的涩图: 指定tag色图连发
-    示例：色图 萝莉|少女 白丝|黑丝
-    示例：色图 萝莉 猫娘
-    注：
-        tag至多取前20项，| 为或，萝莉|少女=萝莉或者少女
-""".strip()
-__plugin_des__ = "不要小看涩图啊混蛋！"
-__plugin_cmd__ = ["色图 ?[id]", "色图 ?[tags]", "色图r ?[tags]", "[1-9]张?[tags]色图"]
-__plugin_type__ = ("来点好康的",)
-__plugin_version__ = 0.1
-__plugin_author__ = "HibiKier"
-__plugin_settings__ = {
-    "level": 9,
-    "default_status": True,
-    "limit_superuser": False,
-    "cmd": ["色图", "涩图", "瑟图"],
-}
-__plugin_block_limit__ = {}
-__plugin_cd_limit__ = {
-    "rst": "您冲的太快了，请稍后再冲.",
-}
-__plugin_configs__ = {
-    "WITHDRAW_SETU_MESSAGE": {
-        "value": (0, 1),
-        "help": "自动撤回，参1：延迟撤回色图时间(秒)，0 为关闭 | 参2：监控聊天类型，0(私聊) 1(群聊) 2(群聊+私聊)",
-        "default_value": (0, 1),
-    },
-    "ONLY_USE_LOCAL_SETU": {
-        "value": False,
-        "help": "仅仅使用本地色图，不在线搜索",
-        "default_value": False,
-    },
-    "INITIAL_SETU_PROBABILITY": {
-        "value": 0.7,
-        "help": "初始色图概率，总概率 = 初始色图概率 + 好感度",
-        "default_value": 0.7,
-    },
-    "DOWNLOAD_SETU": {
-        "value": True,
-        "help": "是否存储下载的色图，使用本地色图可以加快图片发送速度",
-        "default_value": True,
-    },
-    "HASH_OBFUSCATION": {
-        "value": False,
-        "help": "是否混淆图片hash，可能解决图片被风控，发不出的情况，但会占用更多系统资源并减慢发送速度",
-        "default_value": False,
-    },
-    "ALLOW_R18": {
-        "value": False,
-        "help": "是否允许R18，关闭后无论私聊或者群组都不能发R18",
-        "default_value": False,
-    },
-    "TIMEOUT": {"value": 10, "help": "色图下载超时限制(秒)", "default_value": 10},
-    "SHOW_INFO": {"value": True, "help": "是否显示色图的基本信息，如PID等", "default_value": True},
-    "ALLOW_GROUP_R18": {"value": False, "help": "在群聊中启用R18权限", "default_value": False},
-    "MAX_ONCE_NUM2FORWARD": {
-        "value": None,
-        "help": "单次发送的图片数量达到指定值时转发为合并消息",
-        "default_value": None,
-    },
-}
-Config.add_plugin_config("pixiv", "PIXIV_NGINX_URL", "i.pixiv.re", help_="Pixiv反向代理")
-
-setu_data_list = []
-NICKNAMES = ["格蕾修", "小格蕾修", "格雷修", "小格雷修", "griseo"]
-
-
-@run_postprocessor
-async def do_something(
-        matcher: Matcher,
-        exception: Optional[Exception],
-        bot: Bot,
-        event: Event,
-        state: T_State,
-):
-    global setu_data_list
-    if isinstance(event, MessageEvent):
-        if matcher.plugin_name == "send_setu":
-            # 添加数据至数据库
-            try:
-                await add_data_to_database(setu_data_list)
-                logger.info("色图数据自动存储数据库成功...")
-                setu_data_list = []
-            except UninitializedError:
-                pass
-
-
-setu = on_command(
-    "色图", aliases={"涩图", "不够色", "来一发", "再来点", "色图r"}, priority=8, block=True
-)
-
-setu_reg = on_regex("(.*)[份|发|张|个|次|点](.*)[瑟|色|涩]图$", priority=8, block=True)
-
-
-@setu.handle()
-<<<<<<< HEAD
-async def _(bot: Bot,
-            event: MessageEvent, cmd: Tuple[str, ...] = Command(), arg: Message = CommandArg()
-            ):
-=======
-async def _(
-    bot: Bot,
-    event: MessageEvent,
-    cmd: Tuple[str, ...] = Command(),
-    arg: Message = CommandArg(),
-):
->>>>>>> 1ec946aa
-    msg = arg.extract_plain_text().strip()
-
-    if isinstance(event, GroupMessageEvent):
-        impression = (
-            await SignGroupUser.ensure(event.user_id, event.group_id)
-        ).impression
-        luox = get_luoxiang(impression)
-        if luox:
-            await setu.finish(luox)
-    r18 = 0
-    num = 1
-    # 是否看r18
-    if cmd[0] == "色图r" and not Config.get_config("send_setu", "ALLOW_R18"):
-        await setu.finish(
-            random.choice(["这种不好意思的东西怎么可能给这么多人看啦", "变态变态变态变态大变态！"]),
-            at_sender=True if isinstance(event, GroupMessageEvent) else False
-        )
-    if cmd[0] == "色图r" and isinstance(event, PrivateMessageEvent):
-        r18 = 1
-        num = 10
-<<<<<<< HEAD
-    elif (
-            cmd[0] == "色图r"
-            and isinstance(event, GroupMessageEvent)
-    ):
-=======
-    elif cmd[0] == "色图r" and isinstance(event, GroupMessageEvent):
->>>>>>> 1ec946aa
-        if not Config.get_config("send_setu", "ALLOW_GROUP_R18"):
-            await setu.finish(
-                random.choice(["这种不好意思的东西怎么可能给这么多人看啦", "羞羞脸！给我滚出克私聊！", "变态变态变态变态大变态！"]),
-                at_sender=True if isinstance(event, GroupMessageEvent) else False
-            )
-        else:
-            r18 = 1
-
-    # 有 数字 的话先尝试本地色图id
-    if msg and is_number(msg):
-        setu_list, code = await get_setu_list(int(msg), r18=r18)
-        if code != 200:
-            await setu.finish(setu_list[0], at_sender=True if isinstance(event, GroupMessageEvent) else False)
-
-        setu_img, code = await check_local_exists_or_download(setu_list[0])
-        msg_id = await setu.send(await gen_message(setu_list[0]) + setu_img,
-                                 at_sender=True if isinstance(event, GroupMessageEvent) else False)
-
-        logger.info(
-            f"(USER {event.user_id}, GROUP "
-            f"{event.group_id if isinstance(event, GroupMessageEvent) else 'private'})"
-            f" 发送色图 {setu_list[0].local_id}.jpg"
-        )
-        if msg_id:
-            withdraw_message_manager.withdraw_message(
-                event,
-                msg_id["message_id"],
-                Config.get_config("send_setu", "WITHDRAW_SETU_MESSAGE"),
-            )
-        return
-    await send_setu_handle(bot, setu, event, cmd[0], msg, num, r18)
-
-
-num_key = {
-    "一": 1,
-    "二": 2,
-    "两": 2,
-    "双": 2,
-    "三": 3,
-    "四": 4,
-    "五": 5,
-    "六": 6,
-    "七": 7,
-    "八": 8,
-    "九": 9,
-}
-
-
-@setu_reg.handle()
-async def _(bot: Bot, event: MessageEvent, reg_group: Tuple[Any, ...] = RegexGroup()):
-    if isinstance(event, GroupMessageEvent):
-        impression = (
-            await SignGroupUser.ensure(event.user_id, event.group_id)
-        ).impression
-        luox = get_luoxiang(impression)
-        if luox:
-            await setu.finish(luox, at_sender=True)
-    num, tags = reg_group
-    num = num or 1
-    tags = tags[:-1] if tags and tags[-1] == "的" else tags
-    if num_key.get(num):
-        num = num_key[num]
-    try:
-        num = int(num)
-    except ValueError:
-        num = 1
-    await send_setu_handle(bot, setu_reg, event, "色图", tags, num, 0)
-
-
-async def send_setu_handle(
-<<<<<<< HEAD
-        bot: Bot,
-        matcher: Type[Matcher],
-        event: MessageEvent,
-        command: str,
-        msg: str,
-        num: int,
-        r18: int,
-=======
-    bot: Bot,
-    matcher: Type[Matcher],
-    event: MessageEvent,
-    command: str,
-    msg: str,
-    num: int,
-    r18: int,
->>>>>>> 1ec946aa
-):
-    count = 0
-    global setu_data_list
-    # 非 id，在线搜索
-    tags = msg.split()
-    # 格蕾修的色图？怎么可能
-    tags = [x.lower() for x in tags]
-    test = [l for l in NICKNAMES if l in tags]
-    if num > 10:
-        await matcher.finish(f"你也太贪心了吧",
-                             at_sender=True if isinstance(event, GroupMessageEvent) else False)
-    if isinstance(event, GroupMessageEvent):
-        impression = (
-            await SignGroupUser.ensure(event.user_id, event.group_id)
-        ).impression
-        level, next_impression, previous_impression = utils.get_level_and_next_impression(
-            impression
-        )
-        if test and int(level) < 4:
-            await matcher.finish(image("0", "griseo"), at_sender=True)
-    # 本地先拿图，下载失败补上
-    setu_list = []
-    if num > 1:
-        setu_list = await Setu.query_image(None, tags, r18, hash_not_none=True)
-    if len(setu_list) < num or num == 1:
-        setu_list, code = [], 200
-        # setu_count = await get_setu_count(r18)
-        if not Config.get_config("send_setu", "ONLY_USE_LOCAL_SETU"):
-            # 先尝试获取在线图片
-            urls, text_list, add_databases_list, code = await get_setu_urls(
-                tags, num, r18, command
-            )
-            for x in add_databases_list:
-                setu_data_list.append(x)
-            if code == 401:
-                # 尝试本地找图
-                setu_list = await Setu.query_image(None, tags, r18, hash_not_none=True)
-                if len(setu_list) == 0:
-                    logger.info("没找到符合条件的色图...")
-                    await setu.finish(urls[0], at_sender=True if isinstance(event, GroupMessageEvent) else False)
-                else:
-                    code = 301
-            if code == 200:
-                for i in range(len(urls)):
-                    setu_list1 = await Setu.query_image(img_url=urls[i], hash_not_none=True)
-                    if len(setu_list1) != 0:
-                        if setu_list1[0] not in setu_list:
-                            setu_list.append(setu_list1[0])
-
-                    else:
-                        try:
-                            setu_img, index = await search_online_setu(urls[i])
-                            # 下载成功的话
-                            if index != -1:
-                                logger.info(
-                                    f"(USER {event.user_id}, GROUP "
-                                    f"{event.group_id if isinstance(event, GroupMessageEvent) else 'private'})"
-                                    f" 发送色图 {index}.jpg"
-                                )
-                                msg_id = await matcher.send(
-                                    Message(f"{text_list[i]}\n{setu_img}"
-                                            ), at_sender=True if isinstance(event, GroupMessageEvent) else False
-                                )
-                                count += 1
-                            else:
-                                if len(setu_list) == 0:
-                                    logger.info(f"没找到符合条件的色图...")
-                                    await matcher.finish(f"没找到符合条件的色图...",
-                                                         at_sender=True if isinstance(event,
-                                                                                      GroupMessageEvent) else False)
-                            if msg_id:
-                                withdraw_message_manager.withdraw_message(
-                                    event,
-                                    msg_id["message_id"],
-                                    Config.get_config("send_setu", "WITHDRAW_SETU_MESSAGE"),
-                                )
-                        except ActionFailed:
-                            await matcher.finish("坏了，这张图色过头了，我自己看看就行了！",
-                                                 at_sender=True if isinstance(event, GroupMessageEvent) else False)
-        if code != 200 and code != 301:
-            await matcher.finish(f"网络连接失败..." + image("1", "griseo"),
-                                 at_sender=True if isinstance(event, GroupMessageEvent) else False)
-        # 开始发图
-    # 本地无图
-<<<<<<< HEAD
-    # if len(setu_list) == 0:
-    #     # setu_list, code = await get_setu_list(tags=tags, r18=r18)
-    #     # if code != 200:
-    #     logger.info(f"没找到符合条件的色图...2")
-    #     await matcher.finish(f"没找到符合条件的色图...", at_sender=True if isinstance(event, GroupMessageEvent) else False)
-    failure_msg: int = 0
-    if count < num:
-        if isinstance(event, PrivateMessageEvent) or num <= 3 and len(setu_list) > 0:
-            for _ in range(num):
-                if not setu_list:
-                    await setu.finish("坏了，已经没图了，被榨干了！")
-                setu_image = random.choice(setu_list)
-                setu_list.remove(setu_image)
-                try:
-                    msg1 = await gen_message(setu_image, True, msg)
-                    msg_id = await matcher.send(
-                        Message(msg1)
-                        , at_sender=True if isinstance(event, GroupMessageEvent) else False
-                    )
-                    withdraw_message_manager.withdraw_message(
-                        event,
-                        msg_id["message_id"],
-                        Config.get_config("send_setu", "WITHDRAW_SETU_MESSAGE"),
-                    )
-                    logger.info(
-                        f"(USER {event.user_id}, GROUP "
-                        f"{event.group_id if isinstance(event, GroupMessageEvent) else 'private'})"
-                        f" 发送本地色图 {setu_image.local_id}.jpg"
-                    )
-                except Exception as e:
-                    logger.error(e)
-                    failure_msg += 1
-
-        elif isinstance(event, GroupMessageEvent) and len(setu_list) > 0:
-            await matcher.send("数据量较大,正在处理", at_sender=True)
-            use_list = []
-            num_local = num
-            if len(setu_list) >= num:
-                while num_local > 0:
-                    setu_image = random.choice(setu_list)
-                    setu_list.remove(setu_image)
-                    num_local -= 1
-                    use_list.append(setu_image)
-                message_list = [Message(
-                    await gen_message(i, True, msg)
-                ) for i in use_list]
-            else:
-                message_list = [Message(
-                    await gen_message(i, True, msg)
-                ) for i in setu_list]
-            try:
-                await bot.send_group_forward_msg(
-                    group_id=event.group_id, messages=custom_forward_msg(message_list, bot.self_id)
-                )
-            except Exception as e:
-                logger.error(e)
-                failure_msg = num
-        if failure_msg >= num / 2:
-            await matcher.finish("坏了，这张图色过头了，我自己看看就行了！" + image("1", "griseo"),
-                                 at_sender=True if isinstance(event, GroupMessageEvent) else False)
-
-=======
-    if setu_list is None:
-        setu_list, code = await get_setu_list(tags=tags, r18=r18)
-        if code != 200:
-            await matcher.finish(setu_list[0], at_sender=True)
-    # 开始发图
-    forward_list = []
-    for _ in range(num):
-        if not setu_list:
-            await setu.finish("坏了，已经没图了，被榨干了！")
-        setu_image = random.choice(setu_list)
-        setu_list.remove(setu_image)
-        if (
-            Config.get_config("send_setu", "MAX_ONCE_NUM2FORWARD")
-            and num >= Config.get_config("send_setu", "MAX_ONCE_NUM2FORWARD")
-            and isinstance(event, GroupMessageEvent)
-        ):
-            forward_list.append(
-                Message(
-                    gen_message(setu_image)
-                    + (await check_local_exists_or_download(setu_image))[0]
-                )
-            )
-        else:
-            try:
-                msg_id = await matcher.send(
-                    Message(
-                        gen_message(setu_image)
-                        + (await check_local_exists_or_download(setu_image))[0]
-                    )
-                )
-                withdraw_message_manager.withdraw_message(
-                    event,
-                    msg_id["message_id"],
-                    Config.get_config("send_setu", "WITHDRAW_SETU_MESSAGE"),
-                )
-                logger.info(
-                    f"(USER {event.user_id}, GROUP "
-                    f"{event.group_id if isinstance(event, GroupMessageEvent) else 'private'})"
-                    f" 发送本地色图 {setu_image.local_id}.png"
-                )
-            except ActionFailed:
-                await matcher.finish("坏了，这张图色过头了，我自己看看就行了！", at_sender=True)
-    if forward_list:
-        msg_id = await bot.send_group_forward_msg(
-            group_id=event.group_id,
-            messages=custom_forward_msg(forward_list, bot.self_id),
-        )
-        withdraw_message_manager.withdraw_message(
-            event, msg_id, Config.get_config("send_setu", "WITHDRAW_SETU_MESSAGE")
-        )
-
->>>>>>> 1ec946aa
+import random
+from nonebot import on_command, on_regex
+from services.log import logger
+from models.sign_group_user import SignGroupUser
+from nonebot.message import run_postprocessor
+from nonebot.matcher import Matcher
+from typing import Optional, Type, Any
+from gino.exceptions import UninitializedError
+
+from utils.message_builder import custom_forward_msg
+from utils.utils import (
+    is_number,
+)
+from nonebot.typing import T_State
+from nonebot.adapters.onebot.v11 import (
+    Bot,
+    ActionFailed,
+    MessageEvent,
+    GroupMessageEvent,
+    PrivateMessageEvent,
+    Message,
+    Event,
+)
+from plugins.sign_in import utils
+from .data_source import (
+    get_setu_list,
+    get_luoxiang,
+    search_online_setu,
+    get_setu_urls,
+    find_img_index,
+    gen_message,
+    check_local_exists_or_download,
+    add_data_to_database,
+    get_setu_count,
+)
+from typing import List
+from nonebot.adapters.onebot.v11.exception import ActionFailed
+from configs.config import Config, NICKNAME
+from utils.manager import withdraw_message_manager
+from nonebot.params import CommandArg, Command, RegexGroup
+from typing import Tuple
+import re
+from utils.message_builder import image
+from .._model import Setu
+from utils.message_builder import custom_forward_msg
+
+try:
+    import ujson as json
+except ModuleNotFoundError:
+    import json
+
+__zx_plugin_name__ = "色图"
+__plugin_usage__ = f"""
+usage：
+    搜索 lolicon 图库，每日色图time...
+    指令：
+        色图: 随机本地色图
+        色图r: 随机在线十张r18涩图
+        色图 [id]: 本地指定id色图
+        色图 *[tags]: 在线搜索指定tag色图
+        色图r *[tags]: 同上
+        [1-9]张涩图: 本地随机色图连发
+        [1-9]张[tags]的涩图: 指定tag色图连发
+    示例：色图 萝莉|少女 白丝|黑丝
+    示例：色图 萝莉 猫娘
+    注：
+        tag至多取前20项，| 为或，萝莉|少女=萝莉或者少女
+""".strip()
+__plugin_des__ = "不要小看涩图啊混蛋！"
+__plugin_cmd__ = ["色图 ?[id]", "色图 ?[tags]", "色图r ?[tags]", "[1-9]张?[tags]色图"]
+__plugin_type__ = ("来点好康的",)
+__plugin_version__ = 0.1
+__plugin_author__ = "HibiKier"
+__plugin_settings__ = {
+    "level": 9,
+    "default_status": True,
+    "limit_superuser": False,
+    "cmd": ["色图", "涩图", "瑟图"],
+}
+__plugin_block_limit__ = {}
+__plugin_cd_limit__ = {
+    "rst": "您冲的太快了，请稍后再冲.",
+}
+__plugin_configs__ = {
+    "WITHDRAW_SETU_MESSAGE": {
+        "value": (0, 1),
+        "help": "自动撤回，参1：延迟撤回色图时间(秒)，0 为关闭 | 参2：监控聊天类型，0(私聊) 1(群聊) 2(群聊+私聊)",
+        "default_value": (0, 1),
+    },
+    "ONLY_USE_LOCAL_SETU": {
+        "value": False,
+        "help": "仅仅使用本地色图，不在线搜索",
+        "default_value": False,
+    },
+    "INITIAL_SETU_PROBABILITY": {
+        "value": 0.7,
+        "help": "初始色图概率，总概率 = 初始色图概率 + 好感度",
+        "default_value": 0.7,
+    },
+    "DOWNLOAD_SETU": {
+        "value": True,
+        "help": "是否存储下载的色图，使用本地色图可以加快图片发送速度",
+        "default_value": True,
+    },
+    "HASH_OBFUSCATION": {
+        "value": False,
+        "help": "是否混淆图片hash，可能解决图片被风控，发不出的情况，但会占用更多系统资源并减慢发送速度",
+        "default_value": False,
+    },
+    "ALLOW_R18": {
+        "value": False,
+        "help": "是否允许R18，关闭后无论私聊或者群组都不能发R18",
+        "default_value": False,
+    },
+    "TIMEOUT": {"value": 10, "help": "色图下载超时限制(秒)", "default_value": 10},
+    "SHOW_INFO": {"value": True, "help": "是否显示色图的基本信息，如PID等", "default_value": True},
+    "ALLOW_GROUP_R18": {"value": False, "help": "在群聊中启用R18权限", "default_value": False},
+    "MAX_ONCE_NUM2FORWARD": {
+        "value": None,
+        "help": "单次发送的图片数量达到指定值时转发为合并消息",
+        "default_value": None,
+    },
+}
+Config.add_plugin_config("pixiv", "PIXIV_NGINX_URL", "i.pixiv.re", help_="Pixiv反向代理")
+
+setu_data_list = []
+NICKNAMES = ["格蕾修", "小格蕾修", "格雷修", "小格雷修", "griseo"]
+
+
+@run_postprocessor
+async def do_something(
+        matcher: Matcher,
+        exception: Optional[Exception],
+        bot: Bot,
+        event: Event,
+        state: T_State,
+):
+    global setu_data_list
+    if isinstance(event, MessageEvent):
+        if matcher.plugin_name == "send_setu":
+            # 添加数据至数据库
+            try:
+                await add_data_to_database(setu_data_list)
+                logger.info("色图数据自动存储数据库成功...")
+                setu_data_list = []
+            except UninitializedError:
+                pass
+
+
+setu = on_command(
+    "色图", aliases={"涩图", "不够色", "来一发", "再来点", "色图r"}, priority=8, block=True
+)
+
+setu_reg = on_regex("(.*)[份|发|张|个|次|点](.*)[瑟|色|涩]图$", priority=8, block=True)
+
+
+@setu.handle()
+
+async def _(
+    bot: Bot,
+    event: MessageEvent,
+    cmd: Tuple[str, ...] = Command(),
+    arg: Message = CommandArg(),
+):
+    msg = arg.extract_plain_text().strip()
+
+    if isinstance(event, GroupMessageEvent):
+        impression = (
+            await SignGroupUser.ensure(event.user_id, event.group_id)
+        ).impression
+        luox = get_luoxiang(impression)
+        if luox:
+            await setu.finish(luox)
+    r18 = 0
+    num = 1
+    # 是否看r18
+    if cmd[0] == "色图r" and not Config.get_config("send_setu", "ALLOW_R18"):
+        await setu.finish(
+            random.choice(["这种不好意思的东西怎么可能给这么多人看啦", "变态变态变态变态大变态！"]),
+            at_sender=True if isinstance(event, GroupMessageEvent) else False
+        )
+    if cmd[0] == "色图r" and isinstance(event, PrivateMessageEvent):
+        r18 = 1
+        num = 10
+    elif cmd[0] == "色图r" and isinstance(event, GroupMessageEvent):
+        if not Config.get_config("send_setu", "ALLOW_GROUP_R18"):
+            await setu.finish(
+                random.choice(["这种不好意思的东西怎么可能给这么多人看啦", "羞羞脸！给我滚出克私聊！", "变态变态变态变态大变态！"]),
+                at_sender=True if isinstance(event, GroupMessageEvent) else False
+            )
+        else:
+            r18 = 1
+
+    # 有 数字 的话先尝试本地色图id
+    if msg and is_number(msg):
+        setu_list, code = await get_setu_list(int(msg), r18=r18)
+        if code != 200:
+            await setu.finish(setu_list[0], at_sender=True if isinstance(event, GroupMessageEvent) else False)
+
+        setu_img, code = await check_local_exists_or_download(setu_list[0])
+        msg_id = await setu.send(await gen_message(setu_list[0]) + setu_img,
+                                 at_sender=True if isinstance(event, GroupMessageEvent) else False)
+
+        logger.info(
+            f"(USER {event.user_id}, GROUP "
+            f"{event.group_id if isinstance(event, GroupMessageEvent) else 'private'})"
+            f" 发送色图 {setu_list[0].local_id}.jpg"
+        )
+        if msg_id:
+            withdraw_message_manager.withdraw_message(
+                event,
+                msg_id["message_id"],
+                Config.get_config("send_setu", "WITHDRAW_SETU_MESSAGE"),
+            )
+        return
+    await send_setu_handle(bot, setu, event, cmd[0], msg, num, r18)
+
+
+num_key = {
+    "一": 1,
+    "二": 2,
+    "两": 2,
+    "双": 2,
+    "三": 3,
+    "四": 4,
+    "五": 5,
+    "六": 6,
+    "七": 7,
+    "八": 8,
+    "九": 9,
+}
+
+
+@setu_reg.handle()
+async def _(bot: Bot, event: MessageEvent, reg_group: Tuple[Any, ...] = RegexGroup()):
+    if isinstance(event, GroupMessageEvent):
+        impression = (
+            await SignGroupUser.ensure(event.user_id, event.group_id)
+        ).impression
+        luox = get_luoxiang(impression)
+        if luox:
+            await setu.finish(luox, at_sender=True)
+    num, tags = reg_group
+    num = num or 1
+    tags = tags[:-1] if tags and tags[-1] == "的" else tags
+    if num_key.get(num):
+        num = num_key[num]
+    try:
+        num = int(num)
+    except ValueError:
+        num = 1
+    await send_setu_handle(bot, setu_reg, event, "色图", tags, num, 0)
+
+
+async def send_setu_handle(
+    bot: Bot,
+    matcher: Type[Matcher],
+    event: MessageEvent,
+    command: str,
+    msg: str,
+    num: int,
+    r18: int,
+):
+    count = 0
+    global setu_data_list
+    # 非 id，在线搜索
+    tags = msg.split()
+    # 格蕾修的色图？怎么可能
+    tags = [x.lower() for x in tags]
+    test = [l for l in NICKNAMES if l in tags]
+    if num > 10:
+        await matcher.finish(f"你也太贪心了吧",
+                             at_sender=True if isinstance(event, GroupMessageEvent) else False)
+    if isinstance(event, GroupMessageEvent):
+        impression = (
+            await SignGroupUser.ensure(event.user_id, event.group_id)
+        ).impression
+        level, next_impression, previous_impression = utils.get_level_and_next_impression(
+            impression
+        )
+        if test and int(level) < 4:
+            await matcher.finish(image("0", "griseo"), at_sender=True)
+    # 本地先拿图，下载失败补上
+    setu_list = []
+    if num > 1:
+        setu_list = await Setu.query_image(None, tags, r18, hash_not_none=True)
+    if len(setu_list) < num or num == 1:
+        setu_list, code = [], 200
+        # setu_count = await get_setu_count(r18)
+        if not Config.get_config("send_setu", "ONLY_USE_LOCAL_SETU"):
+            # 先尝试获取在线图片
+            urls, text_list, add_databases_list, code = await get_setu_urls(
+                tags, num, r18, command
+            )
+            for x in add_databases_list:
+                setu_data_list.append(x)
+            if code == 401:
+                # 尝试本地找图
+                setu_list = await Setu.query_image(None, tags, r18, hash_not_none=True)
+                if len(setu_list) == 0:
+                    logger.info("没找到符合条件的色图...")
+                    await setu.finish(urls[0], at_sender=True if isinstance(event, GroupMessageEvent) else False)
+                else:
+                    code = 301
+            if code == 200:
+                for i in range(len(urls)):
+                    setu_list1 = await Setu.query_image(img_url=urls[i], hash_not_none=True)
+                    if len(setu_list1) != 0:
+                        if setu_list1[0] not in setu_list:
+                            setu_list.append(setu_list1[0])
+
+                    else:
+                        try:
+                            setu_img, index = await search_online_setu(urls[i])
+                            # 下载成功的话
+                            if index != -1:
+                                logger.info(
+                                    f"(USER {event.user_id}, GROUP "
+                                    f"{event.group_id if isinstance(event, GroupMessageEvent) else 'private'})"
+                                    f" 发送色图 {index}.jpg"
+                                )
+                                msg_id = await matcher.send(
+                                    Message(f"{text_list[i]}\n{setu_img}"
+                                            ), at_sender=True if isinstance(event, GroupMessageEvent) else False
+                                )
+                                count += 1
+                            else:
+                                if len(setu_list) == 0:
+                                    logger.info(f"没找到符合条件的色图...")
+                                    await matcher.finish(f"没找到符合条件的色图...",
+                                                         at_sender=True if isinstance(event,
+                                                                                      GroupMessageEvent) else False)
+                            if msg_id:
+                                withdraw_message_manager.withdraw_message(
+                                    event,
+                                    msg_id["message_id"],
+                                    Config.get_config("send_setu", "WITHDRAW_SETU_MESSAGE"),
+                                )
+                        except ActionFailed:
+                            await matcher.finish("坏了，这张图色过头了，我自己看看就行了！",
+                                                 at_sender=True if isinstance(event, GroupMessageEvent) else False)
+        if code != 200 and code != 301:
+            await matcher.finish(f"网络连接失败..." + image("1", "griseo"),
+                                 at_sender=True if isinstance(event, GroupMessageEvent) else False)
+        # 开始发图
+    # 本地无图
+    # if len(setu_list) == 0:
+    #     # setu_list, code = await get_setu_list(tags=tags, r18=r18)
+    #     # if code != 200:
+    #     logger.info(f"没找到符合条件的色图...2")
+    #     await matcher.finish(f"没找到符合条件的色图...", at_sender=True if isinstance(event, GroupMessageEvent) else False)
+    failure_msg: int = 0
+    if count < num:
+        if isinstance(event, PrivateMessageEvent) or num <= 3 and len(setu_list) > 0:
+            for _ in range(num):
+                if not setu_list:
+                    await setu.finish("坏了，已经没图了，被榨干了！")
+                setu_image = random.choice(setu_list)
+                setu_list.remove(setu_image)
+                try:
+                    msg1 = await gen_message(setu_image, True, msg)
+                    msg_id = await matcher.send(
+                        Message(msg1)
+                        , at_sender=True if isinstance(event, GroupMessageEvent) else False
+                    )
+                    withdraw_message_manager.withdraw_message(
+                        event,
+                        msg_id["message_id"],
+                        Config.get_config("send_setu", "WITHDRAW_SETU_MESSAGE"),
+                    )
+                    logger.info(
+                        f"(USER {event.user_id}, GROUP "
+                        f"{event.group_id if isinstance(event, GroupMessageEvent) else 'private'})"
+                        f" 发送本地色图 {setu_image.local_id}.jpg"
+                    )
+                except Exception as e:
+                    logger.error(e)
+                    failure_msg += 1
+
+        elif isinstance(event, GroupMessageEvent) and len(setu_list) > 0:
+            await matcher.send("数据量较大,正在处理", at_sender=True)
+            use_list = []
+            num_local = num
+            if len(setu_list) >= num:
+                while num_local > 0:
+                    setu_image = random.choice(setu_list)
+                    setu_list.remove(setu_image)
+                    num_local -= 1
+                    use_list.append(setu_image)
+                message_list = [Message(
+                    await gen_message(i, True, msg)
+                ) for i in use_list]
+            else:
+                message_list = [Message(
+                    await gen_message(i, True, msg)
+                ) for i in setu_list]
+            try:
+                await bot.send_group_forward_msg(
+                    group_id=event.group_id, messages=custom_forward_msg(message_list, bot.self_id)
+                )
+            except Exception as e:
+                logger.error(e)
+                failure_msg = num
+        if failure_msg >= num / 2:
+            await matcher.finish("坏了，这张图色过头了，我自己看看就行了！" + image("1", "griseo"),
+                                 at_sender=True if isinstance(event, GroupMessageEvent) else False)