from nonebot import on_command, on_regex
from nonebot.typing import T_State
from nonebot.adapters.onebot.v11 import Bot, MessageEvent, GroupMessageEvent, Message

from utils.image_utils import text2image
from utils.message_builder import image
from .data_source import (
    add_live_sub,
    delete_sub,
    add_up_sub,
    add_season_sub,
    get_media_id,
    get_sub_status,
    SubManager,
    BilibiliSub,
)
from models.level_user import LevelUser
from configs.config import Config
from utils.utils import is_number, scheduler, get_bot
from typing import Optional, Tuple, Any
from services.log import logger
from nonebot import Driver
from nonebot.params import CommandArg, ArgStr, RegexGroup
import nonebot

__zx_plugin_name__ = "B站订阅"
__plugin_usage__ = """
usage：
    B站直播，番剧，UP动态开播等提醒
    主播订阅相当于 直播间订阅 + UP订阅
    指令：[示例Id乱打的，仅做示例]
        添加订阅 ['主播'/'UP'/'番剧'] [id/链接/番名]
        删除订阅 [id]
        查看订阅
        示例：添加订阅主播 2345344 <-(直播房间id)
        示例：添加订阅UP 2355543 <-(个人主页id)
        示例：添加订阅番剧 史莱姆 <-(支持模糊搜索)
        示例：添加订阅番剧 125344 <-(番剧id)
        示例：删除订阅 2324344 <-(任意id，通过查看订阅获取)
""".strip()
__plugin_des__ = "非常便利的B站订阅通知"
__plugin_cmd__ = ["添加订阅 [主播/UP/番剧] [id/链接/番名]", "删除订阅 [id]", "查看订阅"]
__plugin_version__ = 0.1
__plugin_author__ = "HibiKier & NumberSir"
__plugin_settings__ = {
    "level": 5,
    "default_status": True,
    "limit_superuser": False,
    "cmd": ["B站订阅", "b站订阅", "添加订阅", "删除订阅", "查看订阅"],
}
__plugin_configs__ = {
    "GROUP_BILIBILI_SUB_LEVEL": {
        "value": 5,
        "help": "群内bilibili订阅需要管理的权限",
        "default_value": 5,
    },
    "LIVE_MSG_AT_ALL": {
        "value": False,
        "help": "直播提醒是否AT全体（仅在真寻是管理员时生效）",
        "default_value": False,
    },
    "UP_MSG_AT_ALL": {
        "value": False,
        "help": "UP动态投稿提醒是否AT全体（仅在真寻是管理员时生效）",
        "default_value": False,
    },
}

add_sub = on_command("添加订阅", priority=5, block=True)
del_sub = on_regex(r"^删除订阅(\d+)$", priority=5, block=True)
show_sub_info = on_regex("^查看订阅$", priority=5, block=True)

driver: Driver = nonebot.get_driver()


sub_manager: Optional[SubManager] = None


@driver.on_startup
async def _():
    global sub_manager
    sub_manager = SubManager()


@add_sub.handle()
async def _(event: MessageEvent, state: T_State, arg: Message = CommandArg()):
    msg = arg.extract_plain_text().strip().split()
    if len(msg) < 2:
        await add_sub.finish("参数不完全，请查看订阅帮助...")
    sub_type = msg[0]
    id_ = ""
    if isinstance(event, GroupMessageEvent):
        if not await LevelUser.check_level(
            event.user_id,
            event.group_id,
            Config.get_config("bilibili_sub", "GROUP_BILIBILI_SUB_LEVEL"),
        ):
            await add_sub.finish(
                f"您的权限不足，群内订阅的需要 {Config.get_config('bilibili_sub', 'GROUP_BILIBILI_SUB_LEVEL')} 级权限..",
                at_sender=True,
            )
        sub_user = f"{event.user_id}:{event.group_id}"
    else:
        sub_user = f"{event.user_id}"
    state["sub_type"] = sub_type
    state["sub_user"] = sub_user
    if len(msg) > 1:
        if "http" in msg[1]:
            msg[1] = msg[1].split("?")[0]
            msg[1] = msg[1][:-1] if msg[1][-1] == "/" else msg[1]
            msg[1] = msg[1].split("/")[-1]
        id_ = msg[1][2:] if msg[1].startswith("md") else msg[1]
    if not is_number(id_):
        if sub_type in ["season", "动漫", "番剧"]:
            rst = "*以为您找到以下番剧，请输入Id选择：*\n"
            state["season_data"] = await get_media_id(id_)
            if len(state["season_data"]) == 0:
                await add_sub.finish(f"未找到番剧：{msg}")
            for i, x in enumerate(state["season_data"]):
                rst += f'{i + 1}.{state["season_data"][x]["title"]}\n----------\n'
            await add_sub.send("\n".join(rst.split("\n")[:-1]))
        else:
            await add_sub.finish("Id 必须为全数字！")
    else:
        state["id"] = int(id_)


@add_sub.got("sub_type")
@add_sub.got("sub_user")
@add_sub.got("id")
async def _(
    event: MessageEvent,
    state: T_State,
    id_: str = ArgStr("id"),
    sub_type: str = ArgStr("sub_type"),
    sub_user: str = ArgStr("sub_user"),
):
    if sub_type in ["season", "动漫", "番剧"] and state.get("season_data"):
        season_data = state["season_data"]
        if not is_number(id_) or int(id_) < 1 or int(id_) > len(season_data):
            await add_sub.reject_arg("id", "Id必须为数字且在范围内！请重新输入...")
        id_ = season_data[int(id_) - 1]["media_id"]
    id_ = int(id_)
    if sub_type in ["主播", "直播"]:
        await add_sub.send(await add_live_sub(id_, sub_user))
    elif sub_type.lower() in ["up", "用户"]:
        await add_sub.send(await add_up_sub(id_, sub_user))
    elif sub_type in ["season", "动漫", "番剧"]:
        await add_sub.send(await add_season_sub(id_, sub_user))
    else:
        await add_sub.finish("参数错误，第一参数必须为：主播/up/番剧！")
    logger.info(
        f"(USER {event.user_id}, GROUP "
        f"{event.group_id if isinstance(event, GroupMessageEvent) else 'private'})"
        f" 添加订阅：{sub_type} -> {sub_user} -> {id_}"
    )


@del_sub.handle()
async def _(event: MessageEvent, reg_group: Tuple[Any, ...] = RegexGroup()):
    msg = reg_group[0]
    id_ = (
        f"{event.user_id}:{event.group_id}"
        if isinstance(event, GroupMessageEvent)
        else f"{event.user_id}"
    )
    if await BilibiliSub.delete_bilibili_sub(int(msg), id_):
        await del_sub.send(f"删除订阅id：{msg} 成功...")
        logger.info(
            f"(USER {event.user_id}, GROUP "
            f"{event.group_id if isinstance(event, GroupMessageEvent) else 'private'})"
            f" 删除订阅 {id_}"
        )
    else:
        await del_sub.send(f"删除订阅id：{msg} 失败...")


@show_sub_info.handle()
async def _(event: MessageEvent):
    if isinstance(event, GroupMessageEvent):
        id_ = f"{event.group_id}"
    else:
        id_ = f"{event.user_id}"
    data = await BilibiliSub.get_sub_data(id_)
    live_rst = ""
    up_rst = ""
    season_rst = ""
    for x in data:
        if x.sub_type == "live":
            live_rst += (
                f"\t直播间id：{x.sub_id}\n" f"\t名称：{x.uname}\n" f"------------------\n"
            )
        if x.sub_type == "up":
            up_rst += f"\tUP：{x.uname}\n" f"\tuid：{x.uid}\n" f"------------------\n"
        if x.sub_type == "season":
            season_rst += (
                f"\t番剧id：{x.sub_id}\n"
                f"\t番名：{x.season_name}\n"
                f"\t当前集数：{x.season_current_episode}\n"
                f"------------------\n"
            )
    live_rst = "当前订阅的直播：\n" + live_rst if live_rst else live_rst
    up_rst = "当前订阅的UP：\n" + up_rst if up_rst else up_rst
    season_rst = "当前订阅的番剧：\n" + season_rst if season_rst else season_rst
    if not live_rst and not up_rst and not season_rst:
        live_rst = (
            "该群目前没有任何订阅..." if isinstance(event, GroupMessageEvent) else "您目前没有任何订阅..."
        )
    await show_sub_info.send(
        image(
            b64=(
                await text2image(
                    live_rst + up_rst + season_rst, padding=10, color="#f9f6f2"
                )
            ).pic2bs4()
        )
    )


# 推送
@scheduler.scheduled_job(
    "interval",
    seconds=30,
)
async def _():
    bot = get_bot()
    sub = None
    if bot:
        # try:
        await sub_manager.reload_sub_data()
        sub = await sub_manager.random_sub_data()
        if sub:
            logger.debug(f"Bilibili订阅开始检测：{sub.sub_id}")
            rst = await get_sub_status(sub.sub_id, sub.sub_type)
            await send_sub_msg(rst, sub, bot)
            if sub.sub_type == "live":
                rst = await get_sub_status(sub.sub_id, "up")
                await send_sub_msg(rst, sub, bot)
<<<<<<< HEAD
                if sub.sub_type == "live":
                    rst = await get_sub_status(sub.uid, "up")
                    await send_sub_msg(rst, sub, bot)
        except Exception as e:
            logger.error(f"B站订阅推送发生错误 sub_id：{sub.sub_id if sub else 0} {type(e)}：{e}")
=======
        # except Exception as e:
        #     logger.error(f"B站订阅推送发生错误 sub_id：{sub.sub_id if sub else 0} {type(e)}：{e}")
>>>>>>> 38160065


async def send_sub_msg(rst: str, sub: BilibiliSub, bot: Bot):
    """
    推送信息
    :param rst: 回复
    :param sub: BilibiliSub
    :param bot: Bot
    """
    temp_group = []
    if rst:
        for x in sub.sub_users.split(",")[:-1]:
            try:
                if ":" in x and x.split(":")[1] not in temp_group:
                    group_id = int(x.split(":")[1])
                    temp_group.append(group_id)
                    if (
                        await bot.get_group_member_info(
                            group_id=group_id, user_id=int(bot.self_id), no_cache=True
                        )
                    )["role"] in ["owner", "admin"]:
                        if (
                            sub.sub_type == "live"
                            and Config.get_config("bilibili_sub", "LIVE_MSG_AT_ALL")
                        ) or (
                            sub.sub_type == "up"
                            and Config.get_config("bilibili_sub", "UP_MSG_AT_ALL")
                        ):
                            rst = "[CQ:at,qq=all]\n" + rst
                    await bot.send_group_msg(group_id=group_id, message=Message(rst))
                else:
                    await bot.send_private_msg(user_id=int(x), message=Message(rst))
            except Exception as e:
                logger.error(f"B站订阅推送发生错误 sub_id：{sub.sub_id} {type(e)}：{e}")
<|MERGE_RESOLUTION|>--- conflicted
+++ resolved
@@ -1,282 +1,274 @@
-from nonebot import on_command, on_regex
-from nonebot.typing import T_State
-from nonebot.adapters.onebot.v11 import Bot, MessageEvent, GroupMessageEvent, Message
-
-from utils.image_utils import text2image
-from utils.message_builder import image
-from .data_source import (
-    add_live_sub,
-    delete_sub,
-    add_up_sub,
-    add_season_sub,
-    get_media_id,
-    get_sub_status,
-    SubManager,
-    BilibiliSub,
-)
-from models.level_user import LevelUser
-from configs.config import Config
-from utils.utils import is_number, scheduler, get_bot
-from typing import Optional, Tuple, Any
-from services.log import logger
-from nonebot import Driver
-from nonebot.params import CommandArg, ArgStr, RegexGroup
-import nonebot
-
-__zx_plugin_name__ = "B站订阅"
-__plugin_usage__ = """
-usage：
-    B站直播，番剧，UP动态开播等提醒
-    主播订阅相当于 直播间订阅 + UP订阅
-    指令：[示例Id乱打的，仅做示例]
-        添加订阅 ['主播'/'UP'/'番剧'] [id/链接/番名]
-        删除订阅 [id]
-        查看订阅
-        示例：添加订阅主播 2345344 <-(直播房间id)
-        示例：添加订阅UP 2355543 <-(个人主页id)
-        示例：添加订阅番剧 史莱姆 <-(支持模糊搜索)
-        示例：添加订阅番剧 125344 <-(番剧id)
-        示例：删除订阅 2324344 <-(任意id，通过查看订阅获取)
-""".strip()
-__plugin_des__ = "非常便利的B站订阅通知"
-__plugin_cmd__ = ["添加订阅 [主播/UP/番剧] [id/链接/番名]", "删除订阅 [id]", "查看订阅"]
-__plugin_version__ = 0.1
-__plugin_author__ = "HibiKier & NumberSir"
-__plugin_settings__ = {
-    "level": 5,
-    "default_status": True,
-    "limit_superuser": False,
-    "cmd": ["B站订阅", "b站订阅", "添加订阅", "删除订阅", "查看订阅"],
-}
-__plugin_configs__ = {
-    "GROUP_BILIBILI_SUB_LEVEL": {
-        "value": 5,
-        "help": "群内bilibili订阅需要管理的权限",
-        "default_value": 5,
-    },
-    "LIVE_MSG_AT_ALL": {
-        "value": False,
-        "help": "直播提醒是否AT全体（仅在真寻是管理员时生效）",
-        "default_value": False,
-    },
-    "UP_MSG_AT_ALL": {
-        "value": False,
-        "help": "UP动态投稿提醒是否AT全体（仅在真寻是管理员时生效）",
-        "default_value": False,
-    },
-}
-
-add_sub = on_command("添加订阅", priority=5, block=True)
-del_sub = on_regex(r"^删除订阅(\d+)$", priority=5, block=True)
-show_sub_info = on_regex("^查看订阅$", priority=5, block=True)
-
-driver: Driver = nonebot.get_driver()
-
-
-sub_manager: Optional[SubManager] = None
-
-
-@driver.on_startup
-async def _():
-    global sub_manager
-    sub_manager = SubManager()
-
-
-@add_sub.handle()
-async def _(event: MessageEvent, state: T_State, arg: Message = CommandArg()):
-    msg = arg.extract_plain_text().strip().split()
-    if len(msg) < 2:
-        await add_sub.finish("参数不完全，请查看订阅帮助...")
-    sub_type = msg[0]
-    id_ = ""
-    if isinstance(event, GroupMessageEvent):
-        if not await LevelUser.check_level(
-            event.user_id,
-            event.group_id,
-            Config.get_config("bilibili_sub", "GROUP_BILIBILI_SUB_LEVEL"),
-        ):
-            await add_sub.finish(
-                f"您的权限不足，群内订阅的需要 {Config.get_config('bilibili_sub', 'GROUP_BILIBILI_SUB_LEVEL')} 级权限..",
-                at_sender=True,
-            )
-        sub_user = f"{event.user_id}:{event.group_id}"
-    else:
-        sub_user = f"{event.user_id}"
-    state["sub_type"] = sub_type
-    state["sub_user"] = sub_user
-    if len(msg) > 1:
-        if "http" in msg[1]:
-            msg[1] = msg[1].split("?")[0]
-            msg[1] = msg[1][:-1] if msg[1][-1] == "/" else msg[1]
-            msg[1] = msg[1].split("/")[-1]
-        id_ = msg[1][2:] if msg[1].startswith("md") else msg[1]
-    if not is_number(id_):
-        if sub_type in ["season", "动漫", "番剧"]:
-            rst = "*以为您找到以下番剧，请输入Id选择：*\n"
-            state["season_data"] = await get_media_id(id_)
-            if len(state["season_data"]) == 0:
-                await add_sub.finish(f"未找到番剧：{msg}")
-            for i, x in enumerate(state["season_data"]):
-                rst += f'{i + 1}.{state["season_data"][x]["title"]}\n----------\n'
-            await add_sub.send("\n".join(rst.split("\n")[:-1]))
-        else:
-            await add_sub.finish("Id 必须为全数字！")
-    else:
-        state["id"] = int(id_)
-
-
-@add_sub.got("sub_type")
-@add_sub.got("sub_user")
-@add_sub.got("id")
-async def _(
-    event: MessageEvent,
-    state: T_State,
-    id_: str = ArgStr("id"),
-    sub_type: str = ArgStr("sub_type"),
-    sub_user: str = ArgStr("sub_user"),
-):
-    if sub_type in ["season", "动漫", "番剧"] and state.get("season_data"):
-        season_data = state["season_data"]
-        if not is_number(id_) or int(id_) < 1 or int(id_) > len(season_data):
-            await add_sub.reject_arg("id", "Id必须为数字且在范围内！请重新输入...")
-        id_ = season_data[int(id_) - 1]["media_id"]
-    id_ = int(id_)
-    if sub_type in ["主播", "直播"]:
-        await add_sub.send(await add_live_sub(id_, sub_user))
-    elif sub_type.lower() in ["up", "用户"]:
-        await add_sub.send(await add_up_sub(id_, sub_user))
-    elif sub_type in ["season", "动漫", "番剧"]:
-        await add_sub.send(await add_season_sub(id_, sub_user))
-    else:
-        await add_sub.finish("参数错误，第一参数必须为：主播/up/番剧！")
-    logger.info(
-        f"(USER {event.user_id}, GROUP "
-        f"{event.group_id if isinstance(event, GroupMessageEvent) else 'private'})"
-        f" 添加订阅：{sub_type} -> {sub_user} -> {id_}"
-    )
-
-
-@del_sub.handle()
-async def _(event: MessageEvent, reg_group: Tuple[Any, ...] = RegexGroup()):
-    msg = reg_group[0]
-    id_ = (
-        f"{event.user_id}:{event.group_id}"
-        if isinstance(event, GroupMessageEvent)
-        else f"{event.user_id}"
-    )
-    if await BilibiliSub.delete_bilibili_sub(int(msg), id_):
-        await del_sub.send(f"删除订阅id：{msg} 成功...")
-        logger.info(
-            f"(USER {event.user_id}, GROUP "
-            f"{event.group_id if isinstance(event, GroupMessageEvent) else 'private'})"
-            f" 删除订阅 {id_}"
-        )
-    else:
-        await del_sub.send(f"删除订阅id：{msg} 失败...")
-
-
-@show_sub_info.handle()
-async def _(event: MessageEvent):
-    if isinstance(event, GroupMessageEvent):
-        id_ = f"{event.group_id}"
-    else:
-        id_ = f"{event.user_id}"
-    data = await BilibiliSub.get_sub_data(id_)
-    live_rst = ""
-    up_rst = ""
-    season_rst = ""
-    for x in data:
-        if x.sub_type == "live":
-            live_rst += (
-                f"\t直播间id：{x.sub_id}\n" f"\t名称：{x.uname}\n" f"------------------\n"
-            )
-        if x.sub_type == "up":
-            up_rst += f"\tUP：{x.uname}\n" f"\tuid：{x.uid}\n" f"------------------\n"
-        if x.sub_type == "season":
-            season_rst += (
-                f"\t番剧id：{x.sub_id}\n"
-                f"\t番名：{x.season_name}\n"
-                f"\t当前集数：{x.season_current_episode}\n"
-                f"------------------\n"
-            )
-    live_rst = "当前订阅的直播：\n" + live_rst if live_rst else live_rst
-    up_rst = "当前订阅的UP：\n" + up_rst if up_rst else up_rst
-    season_rst = "当前订阅的番剧：\n" + season_rst if season_rst else season_rst
-    if not live_rst and not up_rst and not season_rst:
-        live_rst = (
-            "该群目前没有任何订阅..." if isinstance(event, GroupMessageEvent) else "您目前没有任何订阅..."
-        )
-    await show_sub_info.send(
-        image(
-            b64=(
-                await text2image(
-                    live_rst + up_rst + season_rst, padding=10, color="#f9f6f2"
-                )
-            ).pic2bs4()
-        )
-    )
-
-
-# 推送
-@scheduler.scheduled_job(
-    "interval",
-    seconds=30,
-)
-async def _():
-    bot = get_bot()
-    sub = None
-    if bot:
-        # try:
-        await sub_manager.reload_sub_data()
-        sub = await sub_manager.random_sub_data()
-        if sub:
-            logger.debug(f"Bilibili订阅开始检测：{sub.sub_id}")
-            rst = await get_sub_status(sub.sub_id, sub.sub_type)
-            await send_sub_msg(rst, sub, bot)
-            if sub.sub_type == "live":
-                rst = await get_sub_status(sub.sub_id, "up")
-                await send_sub_msg(rst, sub, bot)
-<<<<<<< HEAD
-                if sub.sub_type == "live":
-                    rst = await get_sub_status(sub.uid, "up")
-                    await send_sub_msg(rst, sub, bot)
-        except Exception as e:
-            logger.error(f"B站订阅推送发生错误 sub_id：{sub.sub_id if sub else 0} {type(e)}：{e}")
-=======
-        # except Exception as e:
-        #     logger.error(f"B站订阅推送发生错误 sub_id：{sub.sub_id if sub else 0} {type(e)}：{e}")
->>>>>>> 38160065
-
-
-async def send_sub_msg(rst: str, sub: BilibiliSub, bot: Bot):
-    """
-    推送信息
-    :param rst: 回复
-    :param sub: BilibiliSub
-    :param bot: Bot
-    """
-    temp_group = []
-    if rst:
-        for x in sub.sub_users.split(",")[:-1]:
-            try:
-                if ":" in x and x.split(":")[1] not in temp_group:
-                    group_id = int(x.split(":")[1])
-                    temp_group.append(group_id)
-                    if (
-                        await bot.get_group_member_info(
-                            group_id=group_id, user_id=int(bot.self_id), no_cache=True
-                        )
-                    )["role"] in ["owner", "admin"]:
-                        if (
-                            sub.sub_type == "live"
-                            and Config.get_config("bilibili_sub", "LIVE_MSG_AT_ALL")
-                        ) or (
-                            sub.sub_type == "up"
-                            and Config.get_config("bilibili_sub", "UP_MSG_AT_ALL")
-                        ):
-                            rst = "[CQ:at,qq=all]\n" + rst
-                    await bot.send_group_msg(group_id=group_id, message=Message(rst))
-                else:
-                    await bot.send_private_msg(user_id=int(x), message=Message(rst))
-            except Exception as e:
-                logger.error(f"B站订阅推送发生错误 sub_id：{sub.sub_id} {type(e)}：{e}")
+from nonebot import on_command, on_regex
+from nonebot.typing import T_State
+from nonebot.adapters.onebot.v11 import Bot, MessageEvent, GroupMessageEvent, Message
+
+from utils.image_utils import text2image
+from utils.message_builder import image
+from .data_source import (
+    add_live_sub,
+    delete_sub,
+    add_up_sub,
+    add_season_sub,
+    get_media_id,
+    get_sub_status,
+    SubManager,
+    BilibiliSub,
+)
+from models.level_user import LevelUser
+from configs.config import Config
+from utils.utils import is_number, scheduler, get_bot
+from typing import Optional, Tuple, Any
+from services.log import logger
+from nonebot import Driver
+from nonebot.params import CommandArg, ArgStr, RegexGroup
+import nonebot
+
+__zx_plugin_name__ = "B站订阅"
+__plugin_usage__ = """
+usage：
+    B站直播，番剧，UP动态开播等提醒
+    主播订阅相当于 直播间订阅 + UP订阅
+    指令：[示例Id乱打的，仅做示例]
+        添加订阅 ['主播'/'UP'/'番剧'] [id/链接/番名]
+        删除订阅 [id]
+        查看订阅
+        示例：添加订阅主播 2345344 <-(直播房间id)
+        示例：添加订阅UP 2355543 <-(个人主页id)
+        示例：添加订阅番剧 史莱姆 <-(支持模糊搜索)
+        示例：添加订阅番剧 125344 <-(番剧id)
+        示例：删除订阅 2324344 <-(任意id，通过查看订阅获取)
+""".strip()
+__plugin_des__ = "非常便利的B站订阅通知"
+__plugin_cmd__ = ["添加订阅 [主播/UP/番剧] [id/链接/番名]", "删除订阅 [id]", "查看订阅"]
+__plugin_version__ = 0.1
+__plugin_author__ = "HibiKier & NumberSir"
+__plugin_settings__ = {
+    "level": 5,
+    "default_status": True,
+    "limit_superuser": False,
+    "cmd": ["B站订阅", "b站订阅", "添加订阅", "删除订阅", "查看订阅"],
+}
+__plugin_configs__ = {
+    "GROUP_BILIBILI_SUB_LEVEL": {
+        "value": 5,
+        "help": "群内bilibili订阅需要管理的权限",
+        "default_value": 5,
+    },
+    "LIVE_MSG_AT_ALL": {
+        "value": False,
+        "help": "直播提醒是否AT全体（仅在真寻是管理员时生效）",
+        "default_value": False,
+    },
+    "UP_MSG_AT_ALL": {
+        "value": False,
+        "help": "UP动态投稿提醒是否AT全体（仅在真寻是管理员时生效）",
+        "default_value": False,
+    },
+}
+
+add_sub = on_command("添加订阅", priority=5, block=True)
+del_sub = on_regex(r"^删除订阅(\d+)$", priority=5, block=True)
+show_sub_info = on_regex("^查看订阅$", priority=5, block=True)
+
+driver: Driver = nonebot.get_driver()
+
+
+sub_manager: Optional[SubManager] = None
+
+
+@driver.on_startup
+async def _():
+    global sub_manager
+    sub_manager = SubManager()
+
+
+@add_sub.handle()
+async def _(event: MessageEvent, state: T_State, arg: Message = CommandArg()):
+    msg = arg.extract_plain_text().strip().split()
+    if len(msg) < 2:
+        await add_sub.finish("参数不完全，请查看订阅帮助...")
+    sub_type = msg[0]
+    id_ = ""
+    if isinstance(event, GroupMessageEvent):
+        if not await LevelUser.check_level(
+            event.user_id,
+            event.group_id,
+            Config.get_config("bilibili_sub", "GROUP_BILIBILI_SUB_LEVEL"),
+        ):
+            await add_sub.finish(
+                f"您的权限不足，群内订阅的需要 {Config.get_config('bilibili_sub', 'GROUP_BILIBILI_SUB_LEVEL')} 级权限..",
+                at_sender=True,
+            )
+        sub_user = f"{event.user_id}:{event.group_id}"
+    else:
+        sub_user = f"{event.user_id}"
+    state["sub_type"] = sub_type
+    state["sub_user"] = sub_user
+    if len(msg) > 1:
+        if "http" in msg[1]:
+            msg[1] = msg[1].split("?")[0]
+            msg[1] = msg[1][:-1] if msg[1][-1] == "/" else msg[1]
+            msg[1] = msg[1].split("/")[-1]
+        id_ = msg[1][2:] if msg[1].startswith("md") else msg[1]
+    if not is_number(id_):
+        if sub_type in ["season", "动漫", "番剧"]:
+            rst = "*以为您找到以下番剧，请输入Id选择：*\n"
+            state["season_data"] = await get_media_id(id_)
+            if len(state["season_data"]) == 0:
+                await add_sub.finish(f"未找到番剧：{msg}")
+            for i, x in enumerate(state["season_data"]):
+                rst += f'{i + 1}.{state["season_data"][x]["title"]}\n----------\n'
+            await add_sub.send("\n".join(rst.split("\n")[:-1]))
+        else:
+            await add_sub.finish("Id 必须为全数字！")
+    else:
+        state["id"] = int(id_)
+
+
+@add_sub.got("sub_type")
+@add_sub.got("sub_user")
+@add_sub.got("id")
+async def _(
+    event: MessageEvent,
+    state: T_State,
+    id_: str = ArgStr("id"),
+    sub_type: str = ArgStr("sub_type"),
+    sub_user: str = ArgStr("sub_user"),
+):
+    if sub_type in ["season", "动漫", "番剧"] and state.get("season_data"):
+        season_data = state["season_data"]
+        if not is_number(id_) or int(id_) < 1 or int(id_) > len(season_data):
+            await add_sub.reject_arg("id", "Id必须为数字且在范围内！请重新输入...")
+        id_ = season_data[int(id_) - 1]["media_id"]
+    id_ = int(id_)
+    if sub_type in ["主播", "直播"]:
+        await add_sub.send(await add_live_sub(id_, sub_user))
+    elif sub_type.lower() in ["up", "用户"]:
+        await add_sub.send(await add_up_sub(id_, sub_user))
+    elif sub_type in ["season", "动漫", "番剧"]:
+        await add_sub.send(await add_season_sub(id_, sub_user))
+    else:
+        await add_sub.finish("参数错误，第一参数必须为：主播/up/番剧！")
+    logger.info(
+        f"(USER {event.user_id}, GROUP "
+        f"{event.group_id if isinstance(event, GroupMessageEvent) else 'private'})"
+        f" 添加订阅：{sub_type} -> {sub_user} -> {id_}"
+    )
+
+
+@del_sub.handle()
+async def _(event: MessageEvent, reg_group: Tuple[Any, ...] = RegexGroup()):
+    msg = reg_group[0]
+    id_ = (
+        f"{event.user_id}:{event.group_id}"
+        if isinstance(event, GroupMessageEvent)
+        else f"{event.user_id}"
+    )
+    if await BilibiliSub.delete_bilibili_sub(int(msg), id_):
+        await del_sub.send(f"删除订阅id：{msg} 成功...")
+        logger.info(
+            f"(USER {event.user_id}, GROUP "
+            f"{event.group_id if isinstance(event, GroupMessageEvent) else 'private'})"
+            f" 删除订阅 {id_}"
+        )
+    else:
+        await del_sub.send(f"删除订阅id：{msg} 失败...")
+
+
+@show_sub_info.handle()
+async def _(event: MessageEvent):
+    if isinstance(event, GroupMessageEvent):
+        id_ = f"{event.group_id}"
+    else:
+        id_ = f"{event.user_id}"
+    data = await BilibiliSub.get_sub_data(id_)
+    live_rst = ""
+    up_rst = ""
+    season_rst = ""
+    for x in data:
+        if x.sub_type == "live":
+            live_rst += (
+                f"\t直播间id：{x.sub_id}\n" f"\t名称：{x.uname}\n" f"------------------\n"
+            )
+        if x.sub_type == "up":
+            up_rst += f"\tUP：{x.uname}\n" f"\tuid：{x.uid}\n" f"------------------\n"
+        if x.sub_type == "season":
+            season_rst += (
+                f"\t番剧id：{x.sub_id}\n"
+                f"\t番名：{x.season_name}\n"
+                f"\t当前集数：{x.season_current_episode}\n"
+                f"------------------\n"
+            )
+    live_rst = "当前订阅的直播：\n" + live_rst if live_rst else live_rst
+    up_rst = "当前订阅的UP：\n" + up_rst if up_rst else up_rst
+    season_rst = "当前订阅的番剧：\n" + season_rst if season_rst else season_rst
+    if not live_rst and not up_rst and not season_rst:
+        live_rst = (
+            "该群目前没有任何订阅..." if isinstance(event, GroupMessageEvent) else "您目前没有任何订阅..."
+        )
+    await show_sub_info.send(
+        image(
+            b64=(
+                await text2image(
+                    live_rst + up_rst + season_rst, padding=10, color="#f9f6f2"
+                )
+            ).pic2bs4()
+        )
+    )
+
+
+# 推送
+@scheduler.scheduled_job(
+    "interval",
+    seconds=30,
+)
+async def _():
+    bot = get_bot()
+    sub = None
+    if bot:
+        # try:
+        await sub_manager.reload_sub_data()
+        sub = await sub_manager.random_sub_data()
+        if sub:
+            logger.debug(f"Bilibili订阅开始检测：{sub.sub_id}")
+            rst = await get_sub_status(sub.sub_id, sub.sub_type)
+            await send_sub_msg(rst, sub, bot)
+            if sub.sub_type == "live":
+                rst = await get_sub_status(sub.sub_id, "up")
+                await send_sub_msg(rst, sub, bot)
+        # except Exception as e:
+        #     logger.error(f"B站订阅推送发生错误 sub_id：{sub.sub_id if sub else 0} {type(e)}：{e}")
+
+
+async def send_sub_msg(rst: str, sub: BilibiliSub, bot: Bot):
+    """
+    推送信息
+    :param rst: 回复
+    :param sub: BilibiliSub
+    :param bot: Bot
+    """
+    temp_group = []
+    if rst:
+        for x in sub.sub_users.split(",")[:-1]:
+            try:
+                if ":" in x and x.split(":")[1] not in temp_group:
+                    group_id = int(x.split(":")[1])
+                    temp_group.append(group_id)
+                    if (
+                        await bot.get_group_member_info(
+                            group_id=group_id, user_id=int(bot.self_id), no_cache=True
+                        )
+                    )["role"] in ["owner", "admin"]:
+                        if (
+                            sub.sub_type == "live"
+                            and Config.get_config("bilibili_sub", "LIVE_MSG_AT_ALL")
+                        ) or (
+                            sub.sub_type == "up"
+                            and Config.get_config("bilibili_sub", "UP_MSG_AT_ALL")
+                        ):
+                            rst = "[CQ:at,qq=all]\n" + rst
+                    await bot.send_group_msg(group_id=group_id, message=Message(rst))
+                else:
+                    await bot.send_private_msg(user_id=int(x), message=Message(rst))
+            except Exception as e:
+                logger.error(f"B站订阅推送发生错误 sub_id：{sub.sub_id} {type(e)}：{e}")