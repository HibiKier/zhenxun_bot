from typing import Tuple, Any

from nonebot import on_regex
from nonebot.params import RegexGroup
from nonebot.typing import T_State
from nonebot.adapters.onebot.v11 import Bot, MessageEvent
from utils.message_builder import image
from services.log import logger
from utils.manager import withdraw_message_manager
from configs.config import Config

__zx_plugin_name__ = "coser"
__plugin_usage__ = """
usage：
    三次元也不戳，嘿嘿嘿
    指令：
        ?N连cos/coser
        示例：cos
        示例：5连cos （单次请求张数小于9）
""".strip()
__plugin_des__ = "三次元也不戳，嘿嘿嘿"
__plugin_cmd__ = ["cos/coser"]
__plugin_version__ = 0.1
__plugin_author__ = "HibiKier"
__plugin_settings__ = {
    "level": 5,
    "default_status": True,
    "limit_superuser": False,
    "cmd": ["cos", "coser", "括丝", "COS", "Cos", "cOS", "coS"],
}
__plugin_configs__ = {
    "WITHDRAW_COS_MESSAGE": {
        "value": (0, 1),
        "help": "自动撤回，参1：延迟撤回色图时间(秒)，0 为关闭 | 参2：监控聊天类型，0(私聊) 1(群聊) 2(群聊+私聊)",
        "default_value": (0, 1),
    },
}

<<<<<<< HEAD

coser = on_regex(r"^(\d)连?(cos|COS|coser|括丝|COSER)$", priority=5, block=True)


url = "https://api.jrsgslb.cn/cos/url.php?return=img"
=======
coser = on_regex(r"^(\d?)连?(cos|COS|coser|括丝)$", priority=5, block=True)

# 纯cos，较慢:https://picture.yinux.workers.dev
# 比较杂，有福利姬，较快:https://api.jrsgslb.cn/cos/url.php?return=img
url = "https://picture.yinux.workers.dev/"
>>>>>>> e16afc3f


@coser.handle()
async def _(bot: Bot, event: MessageEvent, reg_group: Tuple[Any, ...] = RegexGroup()):
    num = reg_group[0] or 1
    for _ in range(int(num)):
        try:
            msg_id = await coser.send(image(url))
            withdraw_message_manager.withdraw_message(
                event,
                msg_id["message_id"],
                Config.get_config("coser", "WITHDRAW_COS_MESSAGE"),
            )
        except Exception as e:
            await coser.send("你cos给我看！")
            logger.error(f"coser 发送了未知错误 {type(e)}：{e}")
<|MERGE_RESOLUTION|>--- conflicted
+++ resolved
@@ -1,67 +1,60 @@
-from typing import Tuple, Any
-
-from nonebot import on_regex
-from nonebot.params import RegexGroup
-from nonebot.typing import T_State
-from nonebot.adapters.onebot.v11 import Bot, MessageEvent
-from utils.message_builder import image
-from services.log import logger
-from utils.manager import withdraw_message_manager
-from configs.config import Config
-
-__zx_plugin_name__ = "coser"
-__plugin_usage__ = """
-usage：
-    三次元也不戳，嘿嘿嘿
-    指令：
-        ?N连cos/coser
-        示例：cos
-        示例：5连cos （单次请求张数小于9）
-""".strip()
-__plugin_des__ = "三次元也不戳，嘿嘿嘿"
-__plugin_cmd__ = ["cos/coser"]
-__plugin_version__ = 0.1
-__plugin_author__ = "HibiKier"
-__plugin_settings__ = {
-    "level": 5,
-    "default_status": True,
-    "limit_superuser": False,
-    "cmd": ["cos", "coser", "括丝", "COS", "Cos", "cOS", "coS"],
-}
-__plugin_configs__ = {
-    "WITHDRAW_COS_MESSAGE": {
-        "value": (0, 1),
-        "help": "自动撤回，参1：延迟撤回色图时间(秒)，0 为关闭 | 参2：监控聊天类型，0(私聊) 1(群聊) 2(群聊+私聊)",
-        "default_value": (0, 1),
-    },
-}
-
-<<<<<<< HEAD
-
-coser = on_regex(r"^(\d)连?(cos|COS|coser|括丝|COSER)$", priority=5, block=True)
-
-
-url = "https://api.jrsgslb.cn/cos/url.php?return=img"
-=======
-coser = on_regex(r"^(\d?)连?(cos|COS|coser|括丝)$", priority=5, block=True)
-
-# 纯cos，较慢:https://picture.yinux.workers.dev
-# 比较杂，有福利姬，较快:https://api.jrsgslb.cn/cos/url.php?return=img
-url = "https://picture.yinux.workers.dev/"
->>>>>>> e16afc3f
-
-
-@coser.handle()
-async def _(bot: Bot, event: MessageEvent, reg_group: Tuple[Any, ...] = RegexGroup()):
-    num = reg_group[0] or 1
-    for _ in range(int(num)):
-        try:
-            msg_id = await coser.send(image(url))
-            withdraw_message_manager.withdraw_message(
-                event,
-                msg_id["message_id"],
-                Config.get_config("coser", "WITHDRAW_COS_MESSAGE"),
-            )
-        except Exception as e:
-            await coser.send("你cos给我看！")
-            logger.error(f"coser 发送了未知错误 {type(e)}：{e}")
+from typing import Tuple, Any
+
+from nonebot import on_regex
+from nonebot.params import RegexGroup
+from nonebot.typing import T_State
+from nonebot.adapters.onebot.v11 import Bot, MessageEvent
+from utils.message_builder import image
+from services.log import logger
+from utils.manager import withdraw_message_manager
+from configs.config import Config
+
+__zx_plugin_name__ = "coser"
+__plugin_usage__ = """
+usage：
+    三次元也不戳，嘿嘿嘿
+    指令：
+        ?N连cos/coser
+        示例：cos
+        示例：5连cos （单次请求张数小于9）
+""".strip()
+__plugin_des__ = "三次元也不戳，嘿嘿嘿"
+__plugin_cmd__ = ["cos/coser"]
+__plugin_version__ = 0.1
+__plugin_author__ = "HibiKier"
+__plugin_settings__ = {
+    "level": 5,
+    "default_status": True,
+    "limit_superuser": False,
+    "cmd": ["cos", "coser", "括丝", "COS", "Cos", "cOS", "coS"],
+}
+__plugin_configs__ = {
+    "WITHDRAW_COS_MESSAGE": {
+        "value": (0, 1),
+        "help": "自动撤回，参1：延迟撤回色图时间(秒)，0 为关闭 | 参2：监控聊天类型，0(私聊) 1(群聊) 2(群聊+私聊)",
+        "default_value": (0, 1),
+    },
+}
+
+
+coser = on_regex(r"^(\d)连?(cos|COS|coser|括丝|COSER)$", priority=5, block=True)
+
+# 纯cos，较慢:https://picture.yinux.workers.dev
+# 比较杂，有福利姬，较快:https://api.jrsgslb.cn/cos/url.php?return=img
+url = "https://picture.yinux.workers.dev/"
+
+
+@coser.handle()
+async def _(bot: Bot, event: MessageEvent, reg_group: Tuple[Any, ...] = RegexGroup()):
+    num = reg_group[0] or 1
+    for _ in range(int(num)):
+        try:
+            msg_id = await coser.send(image(url))
+            withdraw_message_manager.withdraw_message(
+                event,
+                msg_id["message_id"],
+                Config.get_config("coser", "WITHDRAW_COS_MESSAGE"),
+            )
+        except Exception as e:
+            await coser.send("你cos给我看！")
+            logger.error(f"coser 发送了未知错误 {type(e)}：{e}")