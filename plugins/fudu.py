from nonebot.adapters.onebot.v11.permission import GROUP
from configs.path_config import TEMP_PATH
from utils.image_utils import get_img_hash
import random
from utils.message_builder import image
from nonebot import on_message
from utils.utils import get_message_img, get_message_text
from nonebot.adapters.onebot.v11 import GroupMessageEvent
from configs.config import Config
from utils.http_utils import AsyncHttpx
from services.log import logger
from configs.config import NICKNAME


__zx_plugin_name__ = "复读"
__plugin_usage__ = """
usage：
    重复3次相同的消息时会复读
""".strip()
__plugin_des__ = "群友的本质是什么？是复读机哒！"
__plugin_type__ = ("其他",)
__plugin_version__ = 0.1
__plugin_author__ = "HibiKier"
__plugin_task__ = {"fudu": "复读"}
__plugin_configs__ = {
    "FUDU_PROBABILITY": {"value": 0.7, "help": "复读概率", "default_value": 0.7}
}
Config.add_plugin_config(
    "_task",
    "DEFAULT_FUDU",
    True,
    help_="被动 复读 进群默认开关状态",
    default_value=True,
)


class Fudu:
    def __init__(self):
        self.data = {}

    def append(self, key, content):
        self._create(key)
        self.data[key]["data"].append(content)

    def clear(self, key):
        self._create(key)
        self.data[key]["data"] = []
        self.data[key]["is_repeater"] = False

    def size(self, key) -> int:
        self._create(key)
        return len(self.data[key]["data"])

    def check(self, key, content) -> bool:
        self._create(key)
        return self.data[key]["data"][0] == content

    def get(self, key):
        self._create(key)
        return self.data[key]["data"][0]

    def is_repeater(self, key):
        self._create(key)
        return self.data[key]["is_repeater"]

    def set_repeater(self, key):
        self._create(key)
        self.data[key]["is_repeater"] = True

    def _create(self, key):
        if self.data.get(key) is None:
            self.data[key] = {"is_repeater": False, "data": []}


_fudu_list = Fudu()


fudu = on_message(permission=GROUP, priority=999)


@fudu.handle()
async def _(event: GroupMessageEvent):
    if event.is_tome():
        return
<<<<<<< HEAD
    if get_message_text(event.json()):
        if get_message_text(event.json()).find("@可爱的小格蕾修") != -1:
=======
    if msg := get_message_text(event.json()):
        if msg.startswith(f"@可爱的{NICKNAME}"):
>>>>>>> 324b58c2
            await fudu.finish("复制粘贴的虚空艾特？", at_sender=True)
    img = get_message_img(event.json())
    msg = get_message_text(event.json())
    if not img and not msg:
        return
    if img:
        img_hash = await get_fudu_img_hash(img[0], event.group_id)
    else:
        img_hash = ""
    add_msg = msg + "|-|" + img_hash
    if _fudu_list.size(event.group_id) == 0:
        _fudu_list.append(event.group_id, add_msg)
    elif _fudu_list.check(event.group_id, add_msg):
        _fudu_list.append(event.group_id, add_msg)
    else:
        _fudu_list.clear(event.group_id)
        _fudu_list.append(event.group_id, add_msg)
    if _fudu_list.size(event.group_id) > 2:
        if random.random() < Config.get_config(
            "fudu", "FUDU_PROBABILITY"
        ) and not _fudu_list.is_repeater(event.group_id):
            if random.random() < 0.2:
                await fudu.finish("[[_task|fudu]]打断施法！")
            _fudu_list.set_repeater(event.group_id)
            if img and msg:
                rst = msg + image(f"compare_{event.group_id}_img.jpg", "temp")
            elif img:
                rst = image(f"compare_{event.group_id}_img.jpg", "temp")
            elif msg:
                rst = msg
            else:
                rst = ""
            if rst:
                if rst.endswith("打断施法！"):
                    rst = "打断" + rst
                await fudu.send("[[_task|fudu]]" + rst)


async def get_fudu_img_hash(url, group_id):
    try:
        if await AsyncHttpx.download_file(
            url, TEMP_PATH / f"compare_{group_id}_img.jpg"
        ):
            img_hash = get_img_hash(TEMP_PATH / f"compare_{group_id}_img.jpg")
            return str(img_hash)
        else:
            logger.warning(f"复读下载图片失败...")
    except Exception as e:
        logger.warning(f"复读读取图片Hash出错 {type(e)}：{e}")
    return ""
<|MERGE_RESOLUTION|>--- conflicted
+++ resolved
@@ -1,141 +1,136 @@
-from nonebot.adapters.onebot.v11.permission import GROUP
-from configs.path_config import TEMP_PATH
-from utils.image_utils import get_img_hash
-import random
-from utils.message_builder import image
-from nonebot import on_message
-from utils.utils import get_message_img, get_message_text
-from nonebot.adapters.onebot.v11 import GroupMessageEvent
-from configs.config import Config
-from utils.http_utils import AsyncHttpx
-from services.log import logger
-from configs.config import NICKNAME
-
-
-__zx_plugin_name__ = "复读"
-__plugin_usage__ = """
-usage：
-    重复3次相同的消息时会复读
-""".strip()
-__plugin_des__ = "群友的本质是什么？是复读机哒！"
-__plugin_type__ = ("其他",)
-__plugin_version__ = 0.1
-__plugin_author__ = "HibiKier"
-__plugin_task__ = {"fudu": "复读"}
-__plugin_configs__ = {
-    "FUDU_PROBABILITY": {"value": 0.7, "help": "复读概率", "default_value": 0.7}
-}
-Config.add_plugin_config(
-    "_task",
-    "DEFAULT_FUDU",
-    True,
-    help_="被动 复读 进群默认开关状态",
-    default_value=True,
-)
-
-
-class Fudu:
-    def __init__(self):
-        self.data = {}
-
-    def append(self, key, content):
-        self._create(key)
-        self.data[key]["data"].append(content)
-
-    def clear(self, key):
-        self._create(key)
-        self.data[key]["data"] = []
-        self.data[key]["is_repeater"] = False
-
-    def size(self, key) -> int:
-        self._create(key)
-        return len(self.data[key]["data"])
-
-    def check(self, key, content) -> bool:
-        self._create(key)
-        return self.data[key]["data"][0] == content
-
-    def get(self, key):
-        self._create(key)
-        return self.data[key]["data"][0]
-
-    def is_repeater(self, key):
-        self._create(key)
-        return self.data[key]["is_repeater"]
-
-    def set_repeater(self, key):
-        self._create(key)
-        self.data[key]["is_repeater"] = True
-
-    def _create(self, key):
-        if self.data.get(key) is None:
-            self.data[key] = {"is_repeater": False, "data": []}
-
-
-_fudu_list = Fudu()
-
-
-fudu = on_message(permission=GROUP, priority=999)
-
-
-@fudu.handle()
-async def _(event: GroupMessageEvent):
-    if event.is_tome():
-        return
-<<<<<<< HEAD
-    if get_message_text(event.json()):
-        if get_message_text(event.json()).find("@可爱的小格蕾修") != -1:
-=======
-    if msg := get_message_text(event.json()):
-        if msg.startswith(f"@可爱的{NICKNAME}"):
->>>>>>> 324b58c2
-            await fudu.finish("复制粘贴的虚空艾特？", at_sender=True)
-    img = get_message_img(event.json())
-    msg = get_message_text(event.json())
-    if not img and not msg:
-        return
-    if img:
-        img_hash = await get_fudu_img_hash(img[0], event.group_id)
-    else:
-        img_hash = ""
-    add_msg = msg + "|-|" + img_hash
-    if _fudu_list.size(event.group_id) == 0:
-        _fudu_list.append(event.group_id, add_msg)
-    elif _fudu_list.check(event.group_id, add_msg):
-        _fudu_list.append(event.group_id, add_msg)
-    else:
-        _fudu_list.clear(event.group_id)
-        _fudu_list.append(event.group_id, add_msg)
-    if _fudu_list.size(event.group_id) > 2:
-        if random.random() < Config.get_config(
-            "fudu", "FUDU_PROBABILITY"
-        ) and not _fudu_list.is_repeater(event.group_id):
-            if random.random() < 0.2:
-                await fudu.finish("[[_task|fudu]]打断施法！")
-            _fudu_list.set_repeater(event.group_id)
-            if img and msg:
-                rst = msg + image(f"compare_{event.group_id}_img.jpg", "temp")
-            elif img:
-                rst = image(f"compare_{event.group_id}_img.jpg", "temp")
-            elif msg:
-                rst = msg
-            else:
-                rst = ""
-            if rst:
-                if rst.endswith("打断施法！"):
-                    rst = "打断" + rst
-                await fudu.send("[[_task|fudu]]" + rst)
-
-
-async def get_fudu_img_hash(url, group_id):
-    try:
-        if await AsyncHttpx.download_file(
-            url, TEMP_PATH / f"compare_{group_id}_img.jpg"
-        ):
-            img_hash = get_img_hash(TEMP_PATH / f"compare_{group_id}_img.jpg")
-            return str(img_hash)
-        else:
-            logger.warning(f"复读下载图片失败...")
-    except Exception as e:
-        logger.warning(f"复读读取图片Hash出错 {type(e)}：{e}")
-    return ""
+from nonebot.adapters.onebot.v11.permission import GROUP
+from configs.path_config import TEMP_PATH
+from utils.image_utils import get_img_hash
+import random
+from utils.message_builder import image
+from nonebot import on_message
+from utils.utils import get_message_img, get_message_text
+from nonebot.adapters.onebot.v11 import GroupMessageEvent
+from configs.config import Config
+from utils.http_utils import AsyncHttpx
+from services.log import logger
+from configs.config import NICKNAME
+
+
+__zx_plugin_name__ = "复读"
+__plugin_usage__ = """
+usage：
+    重复3次相同的消息时会复读
+""".strip()
+__plugin_des__ = "群友的本质是什么？是复读机哒！"
+__plugin_type__ = ("其他",)
+__plugin_version__ = 0.1
+__plugin_author__ = "HibiKier"
+__plugin_task__ = {"fudu": "复读"}
+__plugin_configs__ = {
+    "FUDU_PROBABILITY": {"value": 0.7, "help": "复读概率", "default_value": 0.7}
+}
+Config.add_plugin_config(
+    "_task",
+    "DEFAULT_FUDU",
+    True,
+    help_="被动 复读 进群默认开关状态",
+    default_value=True,
+)
+
+
+class Fudu:
+    def __init__(self):
+        self.data = {}
+
+    def append(self, key, content):
+        self._create(key)
+        self.data[key]["data"].append(content)
+
+    def clear(self, key):
+        self._create(key)
+        self.data[key]["data"] = []
+        self.data[key]["is_repeater"] = False
+
+    def size(self, key) -> int:
+        self._create(key)
+        return len(self.data[key]["data"])
+
+    def check(self, key, content) -> bool:
+        self._create(key)
+        return self.data[key]["data"][0] == content
+
+    def get(self, key):
+        self._create(key)
+        return self.data[key]["data"][0]
+
+    def is_repeater(self, key):
+        self._create(key)
+        return self.data[key]["is_repeater"]
+
+    def set_repeater(self, key):
+        self._create(key)
+        self.data[key]["is_repeater"] = True
+
+    def _create(self, key):
+        if self.data.get(key) is None:
+            self.data[key] = {"is_repeater": False, "data": []}
+
+
+_fudu_list = Fudu()
+
+
+fudu = on_message(permission=GROUP, priority=999)
+
+
+@fudu.handle()
+async def _(event: GroupMessageEvent):
+    if event.is_tome():
+        return
+    if msg := get_message_text(event.json()):
+        if msg.startswith(f"@可爱的{NICKNAME}"):
+            await fudu.finish("复制粘贴的虚空艾特？", at_sender=True)
+    img = get_message_img(event.json())
+    msg = get_message_text(event.json())
+    if not img and not msg:
+        return
+    if img:
+        img_hash = await get_fudu_img_hash(img[0], event.group_id)
+    else:
+        img_hash = ""
+    add_msg = msg + "|-|" + img_hash
+    if _fudu_list.size(event.group_id) == 0:
+        _fudu_list.append(event.group_id, add_msg)
+    elif _fudu_list.check(event.group_id, add_msg):
+        _fudu_list.append(event.group_id, add_msg)
+    else:
+        _fudu_list.clear(event.group_id)
+        _fudu_list.append(event.group_id, add_msg)
+    if _fudu_list.size(event.group_id) > 2:
+        if random.random() < Config.get_config(
+            "fudu", "FUDU_PROBABILITY"
+        ) and not _fudu_list.is_repeater(event.group_id):
+            if random.random() < 0.2:
+                await fudu.finish("[[_task|fudu]]打断施法！")
+            _fudu_list.set_repeater(event.group_id)
+            if img and msg:
+                rst = msg + image(f"compare_{event.group_id}_img.jpg", "temp")
+            elif img:
+                rst = image(f"compare_{event.group_id}_img.jpg", "temp")
+            elif msg:
+                rst = msg
+            else:
+                rst = ""
+            if rst:
+                if rst.endswith("打断施法！"):
+                    rst = "打断" + rst
+                await fudu.send("[[_task|fudu]]" + rst)
+
+
+async def get_fudu_img_hash(url, group_id):
+    try:
+        if await AsyncHttpx.download_file(
+            url, TEMP_PATH / f"compare_{group_id}_img.jpg"
+        ):
+            img_hash = get_img_hash(TEMP_PATH / f"compare_{group_id}_img.jpg")
+            return str(img_hash)
+        else:
+            logger.warning(f"复读下载图片失败...")
+    except Exception as e:
+        logger.warning(f"复读读取图片Hash出错 {type(e)}：{e}")
+    return ""