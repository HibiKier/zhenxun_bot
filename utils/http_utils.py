from typing import Dict, Union, Optional, List, Any, Literal
from utils.user_agent import get_user_agent
from .utils import get_local_proxy
from services.log import logger
from pathlib import Path
from httpx import Response
from asyncio.exceptions import TimeoutError
from nonebot.adapters.onebot.v11 import MessageSegment
from playwright.async_api import Page
from .message_builder import image
from httpx import ConnectTimeout
from .browser import get_browser
from retrying import retry
import asyncio
import aiofiles
import httpx
<<<<<<< HEAD
import psutil
=======
import rich
>>>>>>> 1c67252b


class AsyncHttpx:
    proxy = {"http://": get_local_proxy(), "https://": get_local_proxy()}

    @classmethod
    @retry(stop_max_attempt_number=3)
    async def get(
            cls,
            url: str,
            *,
            params: Optional[Dict[str, Any]] = None,
            headers: Optional[Dict[str, str]] = None,
            cookies: Optional[Dict[str, str]] = None,
            use_proxy: bool = True,
            proxy: Dict[str, str] = None,
            timeout: Optional[int] = 30,
            **kwargs,
    ) -> Response:
        """
        说明：
            Get
        参数：
            :param url: url
            :param params: params
            :param headers: 请求头
            :param cookies: cookies
            :param use_proxy: 使用默认代理
            :param proxy: 指定代理
            :param timeout: 超时时间
        """
        if not headers:
            headers = get_user_agent()
        proxy = proxy if proxy else cls.proxy if use_proxy else None
        async with httpx.AsyncClient(proxies=proxy) as client:
            return await client.get(
                url,
                params=params,
                headers=headers,
                cookies=cookies,
                timeout=timeout,
                **kwargs
            )

    @classmethod
    async def post(
            cls,
            url: str,
            *,
            data: Optional[Dict[str, str]] = None,
            content: Any = None,
            files: Any = None,
            use_proxy: bool = True,
            proxy: Dict[str, str] = None,
            json: Optional[Dict[str, Union[Any]]] = None,
            params: Optional[Dict[str, str]] = None,
            headers: Optional[Dict[str, str]] = None,
            cookies: Optional[Dict[str, str]] = None,
            timeout: Optional[int] = 30,
            **kwargs,
    ) -> Response:
        """
        说明：
            Post
        参数：
            :param url: url
            :param data: data
            :param content: content
            :param files: files
            :param use_proxy: 是否默认代理
            :param proxy: 指定代理
            :param json: json
            :param params: params
            :param headers: 请求头
            :param cookies: cookies
            :param timeout: 超时时间
        """
        if not headers:
            headers = get_user_agent()
        proxy = proxy if proxy else cls.proxy if use_proxy else None
        async with httpx.AsyncClient(proxies=proxy) as client:
            return await client.post(
                url,
                content=content,
                data=data,
                files=files,
                json=json,
                params=params,
                headers=headers,
                cookies=cookies,
                timeout=timeout,
                **kwargs,
            )

    @classmethod
    async def download_file(
<<<<<<< HEAD
            cls,
            url: str,
            path: Union[str, Path],
            *,
            params: Optional[Dict[str, str]] = None,
            use_proxy: bool = True,
            proxy: Dict[str, str] = None,
            headers: Optional[Dict[str, str]] = None,
            cookies: Optional[Dict[str, str]] = None,
            timeout: Optional[int] = 30,
            **kwargs,
=======
        cls,
        url: str,
        path: Union[str, Path],
        *,
        params: Optional[Dict[str, str]] = None,
        use_proxy: bool = True,
        proxy: Dict[str, str] = None,
        headers: Optional[Dict[str, str]] = None,
        cookies: Optional[Dict[str, str]] = None,
        timeout: Optional[int] = 30,
        stream: bool = False,
        **kwargs,
>>>>>>> 1c67252b
    ) -> bool:
        """
        说明：
            下载文件
        参数：
            :param url: url
            :param path: 存储路径
            :param params: params
            :param use_proxy: 使用代理
            :param proxy: 指定代理
            :param headers: 请求头
            :param cookies: cookies
            :param timeout: 超时时间
            :param stream: 是否使用流式下载（流式写入+进度条，适用于下载大文件）
        """
        if isinstance(path, str):
            path = Path(path)
        path.parent.mkdir(parents=True, exist_ok=True)
        try:
            for _ in range(3):
<<<<<<< HEAD
                try:
                    content = (
                        await cls.get(
                            url,
                            params=params,
                            headers=headers,
                            cookies=cookies,
                            use_proxy=use_proxy,
                            proxy=proxy,
                            timeout=timeout,
                            **kwargs,
                        )
                    ).content
                    if psutil.virtual_memory().percent > 95:
                        logger.warning(f"下载 {url} 失败，内存不足")
                        return False
                    async with aiofiles.open(path, "wb") as wf:
                        await wf.write(content)
                        logger.info(f"下载 {url} 成功.. Path：{path.absolute()}")
                    return True
                except (TimeoutError, ConnectTimeout):
                    pass
=======
                if not stream:
                    try:
                        content = (
                            await cls.get(
                                url,
                                params=params,
                                headers=headers,
                                cookies=cookies,
                                use_proxy=use_proxy,
                                proxy=proxy,
                                timeout=timeout,
                                **kwargs,
                            )
                        ).content
                        async with aiofiles.open(path, "wb") as wf:
                            await wf.write(content)
                            logger.info(f"下载 {url} 成功.. Path：{path.absolute()}")
                        return True
                    except (TimeoutError, ConnectTimeout):
                        pass
                else:
                    if not headers:
                        headers = get_user_agent()
                    proxy = proxy if proxy else cls.proxy if use_proxy else None
                    try:
                        async with httpx.AsyncClient(proxies=proxy) as client:
                            async with client.stream(
                                "GET",
                                url,
                                params=params,
                                headers=headers,
                                cookies=cookies,
                                timeout=timeout,
                                **kwargs
                            ) as response:
                                logger.info(f"开始下载 {path.name}.. Path: {path.absolute()}")
                                async with aiofiles.open(path, "wb") as wf:
                                    total = int(response.headers["Content-Length"])
                                    with rich.progress.Progress(
                                        rich.progress.TextColumn(path.name),
                                        "[progress.percentage]{task.percentage:>3.0f}%",
                                        rich.progress.BarColumn(bar_width=None),
                                        rich.progress.DownloadColumn(),
                                        rich.progress.TransferSpeedColumn()
                                    ) as progress:
                                        download_task = progress.add_task("Download", total=total)
                                        async for chunk in response.aiter_bytes():
                                            await wf.write(chunk)
                                            await wf.flush()
                                            progress.update(download_task, completed=response.num_bytes_downloaded)
                                    logger.info(f"下载 {url} 成功.. Path：{path.absolute()}")
                        return True
                    except (TimeoutError, ConnectTimeout):
                        pass
>>>>>>> 1c67252b
            else:
                logger.error(f"下载 {url} 下载超时.. Path：{path.absolute()}")
        except Exception as e:
            logger.error(f"下载 {url} 未知错误 {type(e)}：{e}.. Path：{path.absolute()}")
        return False

    @classmethod
    async def gather_download_file(
            cls,
            url_list: List[str],
            path_list: List[Union[str, Path]],
            *,
            limit_async_number: Optional[int] = None,
            params: Optional[Dict[str, str]] = None,
            use_proxy: bool = True,
            proxy: Dict[str, str] = None,
            headers: Optional[Dict[str, str]] = None,
            cookies: Optional[Dict[str, str]] = None,
            timeout: Optional[int] = 30,
            **kwargs,
    ) -> List[bool]:
        """
        说明：
            分组同时下载文件
        参数：
            :param url_list: url列表
            :param path_list: 存储路径列表
            :param limit_async_number: 限制同时请求数量
            :param params: params
            :param use_proxy: 使用代理
            :param proxy: 指定代理
            :param headers: 请求头
            :param cookies: cookies
            :param timeout: 超时时间
        """
        if n := len(url_list) != len(path_list):
            raise UrlPathNumberNotEqual(
                f"Url数量与Path数量不对等，Url：{len(url_list)}，Path：{len(path_list)}"
            )
        if limit_async_number and n > limit_async_number:
            m = float(n) / limit_async_number
            x = 0
            j = limit_async_number
            _split_url_list = []
            _split_path_list = []
            for _ in range(int(m)):
                _split_url_list.append(url_list[x:j])
                _split_path_list.append(path_list[x:j])
                x += limit_async_number
                j += limit_async_number
            if int(m) < m:
                _split_url_list.append(url_list[j:])
                _split_path_list.append(path_list[j:])
        else:
            _split_url_list = [url_list]
            _split_path_list = [path_list]
        tasks = []
        result_ = []
        for x, y in zip(_split_url_list, _split_path_list):
            for url, path in zip(x, y):
                tasks.append(
                    asyncio.create_task(
                        cls.download_file(
                            url,
                            path,
                            params=params,
                            headers=headers,
                            cookies=cookies,
                            use_proxy=use_proxy,
                            timeout=timeout,
                            proxy=proxy,
                            **kwargs,
                        )
                    )
                )
            _x = await asyncio.gather(*tasks)
            result_ = result_ + list(_x)
            tasks.clear()
        return result_


class AsyncPlaywright:

    @classmethod
    async def _new_page(cls, user_agent: Optional[str] = None, **kwargs) -> Page:
        """
        说明：
            获取一个新页面
        参数：
            :param user_agent: 请求头
        """
        browser = await get_browser()
        if browser:
            return await browser.new_page(user_agent=user_agent, **kwargs)
        raise BrowserIsNone("获取Browser失败...")

    @classmethod
    async def goto(
            cls,
            url: str,
            *,
            timeout: Optional[float] = 100000,
            wait_until: Optional[
                Literal["domcontentloaded", "load", "networkidle"]
            ] = "networkidle",
            referer: str = None,
            **kwargs
    ) -> Optional[Page]:
        """
        说明：
            goto
        参数：
            :param url: 网址
            :param timeout: 超时限制
            :param wait_until: 等待类型
            :param referer:
        """
        page = None
        try:
            page = await cls._new_page(**kwargs)
            await page.goto(url, timeout=timeout, wait_until=wait_until, referer=referer)
            return page
        except Exception as e:
            logger.warning(f"Playwright 访问 url：{url} 发生错误 {type(e)}：{e}")
            if page:
                await page.close()
        return None

    @classmethod
    async def screenshot(
            cls,
            url: str,
            path: Union[Path, str],
            element: Union[str, List[str]],
            *,
            wait_time: Optional[int] = None,
            viewport_size: Dict[str, int] = None,
            wait_until: Optional[
                Literal["domcontentloaded", "load", "networkidle"]
            ] = "networkidle",
            timeout: float = None,
            type_: Literal["jpeg", "png"] = None,
            **kwargs
    ) -> Optional[MessageSegment]:
        """
        说明：
            截图，该方法仅用于简单快捷截图，复杂截图请操作 page
        参数：
            :param url: 网址
            :param path: 存储路径
            :param element: 元素选择
            :param wait_time: 等待截取超时时间
            :param viewport_size: 窗口大小
            :param wait_until: 等待类型
            :param timeout: 超时限制
            :param type_: 保存类型
        """
        page = None
        if viewport_size is None:
            viewport_size = dict(width=2560, height=1080)
        if isinstance(path, str):
            path = Path(path)
        try:
            page = await cls.goto(url, wait_until=wait_until, **kwargs)
            await page.set_viewport_size(viewport_size)
            if isinstance(element, str):
                if wait_time:
                    card = await page.wait_for_selector(element, timeout=wait_time * 1000)
                else:
                    card = await page.query_selector(element)
            else:
                card = page
                for e in element:
                    if wait_time:
                        card = await card.wait_for_selector(e, timeout=wait_time * 1000)
                    else:
                        card = await card.query_selector(e)
            await card.screenshot(path=path, timeout=timeout, type=type_)
            return image(path)
        except Exception as e:
            logger.warning(f"Playwright 截图 url：{url} element：{element} 发生错误 {type(e)}：{e}")
        finally:
            if page:
                await page.close()
        return None


class UrlPathNumberNotEqual(Exception):
    pass


class BrowserIsNone(Exception):
    pass<|MERGE_RESOLUTION|>--- conflicted
+++ resolved
@@ -14,11 +14,8 @@
 import asyncio
 import aiofiles
 import httpx
-<<<<<<< HEAD
-import psutil
-=======
 import rich
->>>>>>> 1c67252b
+
 
 
 class AsyncHttpx:
@@ -115,19 +112,6 @@
 
     @classmethod
     async def download_file(
-<<<<<<< HEAD
-            cls,
-            url: str,
-            path: Union[str, Path],
-            *,
-            params: Optional[Dict[str, str]] = None,
-            use_proxy: bool = True,
-            proxy: Dict[str, str] = None,
-            headers: Optional[Dict[str, str]] = None,
-            cookies: Optional[Dict[str, str]] = None,
-            timeout: Optional[int] = 30,
-            **kwargs,
-=======
         cls,
         url: str,
         path: Union[str, Path],
@@ -140,7 +124,6 @@
         timeout: Optional[int] = 30,
         stream: bool = False,
         **kwargs,
->>>>>>> 1c67252b
     ) -> bool:
         """
         说明：
@@ -161,30 +144,6 @@
         path.parent.mkdir(parents=True, exist_ok=True)
         try:
             for _ in range(3):
-<<<<<<< HEAD
-                try:
-                    content = (
-                        await cls.get(
-                            url,
-                            params=params,
-                            headers=headers,
-                            cookies=cookies,
-                            use_proxy=use_proxy,
-                            proxy=proxy,
-                            timeout=timeout,
-                            **kwargs,
-                        )
-                    ).content
-                    if psutil.virtual_memory().percent > 95:
-                        logger.warning(f"下载 {url} 失败，内存不足")
-                        return False
-                    async with aiofiles.open(path, "wb") as wf:
-                        await wf.write(content)
-                        logger.info(f"下载 {url} 成功.. Path：{path.absolute()}")
-                    return True
-                except (TimeoutError, ConnectTimeout):
-                    pass
-=======
                 if not stream:
                     try:
                         content = (
@@ -239,7 +198,6 @@
                         return True
                     except (TimeoutError, ConnectTimeout):
                         pass
->>>>>>> 1c67252b
             else:
                 logger.error(f"下载 {url} 下载超时.. Path：{path.absolute()}")
         except Exception as e:
