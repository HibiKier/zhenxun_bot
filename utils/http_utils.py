from typing import Dict, Union, Optional, List, Any, Literal
from utils.user_agent import get_user_agent
from .utils import get_local_proxy
from services.log import logger
from pathlib import Path
from httpx import Response
from asyncio.exceptions import TimeoutError
from nonebot.adapters.onebot.v11 import MessageSegment
from playwright.async_api import Page
from .message_builder import image
from httpx import ConnectTimeout
from .browser import get_browser
from retrying import retry
import asyncio
import aiofiles
import httpx
import rich



class AsyncHttpx:
    proxy = {"http://": get_local_proxy(), "https://": get_local_proxy()}

    @classmethod
    @retry(stop_max_attempt_number=3)
    async def get(
<<<<<<< HEAD
            cls,
            url: str,
            *,
            params: Optional[Dict[str, Any]] = None,
            headers: Optional[Dict[str, str]] = None,
            cookies: Optional[Dict[str, str]] = None,
            use_proxy: bool = True,
            proxy: Dict[str, str] = None,
            timeout: Optional[int] = 30,
            **kwargs,
=======
        cls,
        url: str,
        *,
        params: Optional[Dict[str, Any]] = None,
        headers: Optional[Dict[str, str]] = None,
        cookies: Optional[Dict[str, str]] = None,
        verify: bool = True,
        use_proxy: bool = True,
        proxy: Dict[str, str] = None,
        timeout: Optional[int] = 30,
        **kwargs,
>>>>>>> af30285c
    ) -> Response:
        """
        说明：
            Get
        参数：
            :param url: url
            :param params: params
            :param headers: 请求头
            :param cookies: cookies
            :param use_proxy: 使用默认代理
            :param proxy: 指定代理
            :param timeout: 超时时间
        """
        if not headers:
            headers = get_user_agent()
        proxy = proxy if proxy else cls.proxy if use_proxy else None
        async with httpx.AsyncClient(proxies=proxy, verify=verify) as client:
            return await client.get(
                url,
                params=params,
                headers=headers,
                cookies=cookies,
                timeout=timeout,
                **kwargs
            )

    @classmethod
    async def post(
<<<<<<< HEAD
            cls,
            url: str,
            *,
            data: Optional[Dict[str, str]] = None,
            content: Any = None,
            files: Any = None,
            use_proxy: bool = True,
            proxy: Dict[str, str] = None,
            json: Optional[Dict[str, Union[Any]]] = None,
            params: Optional[Dict[str, str]] = None,
            headers: Optional[Dict[str, str]] = None,
            cookies: Optional[Dict[str, str]] = None,
            timeout: Optional[int] = 30,
            **kwargs,
=======
        cls,
        url: str,
        *,
        data: Optional[Dict[str, str]] = None,
        content: Any = None,
        files: Any = None,
        verify: bool = True,
        use_proxy: bool = True,
        proxy: Dict[str, str] = None,
        json: Optional[Dict[str, Union[Any]]] = None,
        params: Optional[Dict[str, str]] = None,
        headers: Optional[Dict[str, str]] = None,
        cookies: Optional[Dict[str, str]] = None,
        timeout: Optional[int] = 30,
        **kwargs,
>>>>>>> af30285c
    ) -> Response:
        """
        说明：
            Post
        参数：
            :param url: url
            :param data: data
            :param content: content
            :param files: files
            :param use_proxy: 是否默认代理
            :param proxy: 指定代理
            :param json: json
            :param params: params
            :param headers: 请求头
            :param cookies: cookies
            :param timeout: 超时时间
        """
        if not headers:
            headers = get_user_agent()
        proxy = proxy if proxy else cls.proxy if use_proxy else None
        async with httpx.AsyncClient(proxies=proxy, verify=verify) as client:
            return await client.post(
                url,
                content=content,
                data=data,
                files=files,
                json=json,
                params=params,
                headers=headers,
                cookies=cookies,
                timeout=timeout,
                **kwargs,
            )

    @classmethod
    async def download_file(
        cls,
        url: str,
        path: Union[str, Path],
        *,
        params: Optional[Dict[str, str]] = None,
        verify: bool = True,
        use_proxy: bool = True,
        proxy: Dict[str, str] = None,
        headers: Optional[Dict[str, str]] = None,
        cookies: Optional[Dict[str, str]] = None,
        timeout: Optional[int] = 30,
        stream: bool = False,
        **kwargs,
    ) -> bool:
        """
        说明：
            下载文件
        参数：
            :param url: url
            :param path: 存储路径
            :param params: params
            :param use_proxy: 使用代理
            :param proxy: 指定代理
            :param headers: 请求头
            :param cookies: cookies
            :param timeout: 超时时间
            :param stream: 是否使用流式下载（流式写入+进度条，适用于下载大文件）
        """
        if isinstance(path, str):
            path = Path(path)
        path.parent.mkdir(parents=True, exist_ok=True)
        try:
            for _ in range(3):
                if not stream:
                    try:
                        content = (
                            await cls.get(
                                url,
                                params=params,
                                headers=headers,
                                cookies=cookies,
                                use_proxy=use_proxy,
                                proxy=proxy,
                                timeout=timeout,
                                **kwargs,
                            )
                        ).content
                        async with aiofiles.open(path, "wb") as wf:
                            await wf.write(content)
                            logger.info(f"下载 {url} 成功.. Path：{path.absolute()}")
                        return True
                    except (TimeoutError, ConnectTimeout):
                        pass
                else:
                    if not headers:
                        headers = get_user_agent()
                    proxy = proxy if proxy else cls.proxy if use_proxy else None
                    try:
                        async with httpx.AsyncClient(proxies=proxy, verify=verify) as client:
                            async with client.stream(
                                "GET",
                                url,
                                params=params,
                                headers=headers,
                                cookies=cookies,
                                timeout=timeout,
                                **kwargs
                            ) as response:
                                logger.info(f"开始下载 {path.name}.. Path: {path.absolute()}")
                                async with aiofiles.open(path, "wb") as wf:
                                    total = int(response.headers["Content-Length"])
                                    with rich.progress.Progress(
                                        rich.progress.TextColumn(path.name),
                                        "[progress.percentage]{task.percentage:>3.0f}%",
                                        rich.progress.BarColumn(bar_width=None),
                                        rich.progress.DownloadColumn(),
                                        rich.progress.TransferSpeedColumn()
                                    ) as progress:
                                        download_task = progress.add_task("Download", total=total)
                                        async for chunk in response.aiter_bytes():
                                            await wf.write(chunk)
                                            await wf.flush()
                                            progress.update(download_task, completed=response.num_bytes_downloaded)
                                    logger.info(f"下载 {url} 成功.. Path：{path.absolute()}")
                        return True
                    except (TimeoutError, ConnectTimeout):
                        pass
            else:
                logger.error(f"下载 {url} 下载超时.. Path：{path.absolute()}")
        except Exception as e:
            logger.error(f"下载 {url} 未知错误 {type(e)}：{e}.. Path：{path.absolute()}")
        return False

    @classmethod
    async def gather_download_file(
            cls,
            url_list: List[str],
            path_list: List[Union[str, Path]],
            *,
            limit_async_number: Optional[int] = None,
            params: Optional[Dict[str, str]] = None,
            use_proxy: bool = True,
            proxy: Dict[str, str] = None,
            headers: Optional[Dict[str, str]] = None,
            cookies: Optional[Dict[str, str]] = None,
            timeout: Optional[int] = 30,
            **kwargs,
    ) -> List[bool]:
        """
        说明：
            分组同时下载文件
        参数：
            :param url_list: url列表
            :param path_list: 存储路径列表
            :param limit_async_number: 限制同时请求数量
            :param params: params
            :param use_proxy: 使用代理
            :param proxy: 指定代理
            :param headers: 请求头
            :param cookies: cookies
            :param timeout: 超时时间
        """
        if n := len(url_list) != len(path_list):
            raise UrlPathNumberNotEqual(
                f"Url数量与Path数量不对等，Url：{len(url_list)}，Path：{len(path_list)}"
            )
        if limit_async_number and n > limit_async_number:
            m = float(n) / limit_async_number
            x = 0
            j = limit_async_number
            _split_url_list = []
            _split_path_list = []
            for _ in range(int(m)):
                _split_url_list.append(url_list[x:j])
                _split_path_list.append(path_list[x:j])
                x += limit_async_number
                j += limit_async_number
            if int(m) < m:
                _split_url_list.append(url_list[j:])
                _split_path_list.append(path_list[j:])
        else:
            _split_url_list = [url_list]
            _split_path_list = [path_list]
        tasks = []
        result_ = []
        for x, y in zip(_split_url_list, _split_path_list):
            for url, path in zip(x, y):
                tasks.append(
                    asyncio.create_task(
                        cls.download_file(
                            url,
                            path,
                            params=params,
                            headers=headers,
                            cookies=cookies,
                            use_proxy=use_proxy,
                            timeout=timeout,
                            proxy=proxy,
                            **kwargs,
                        )
                    )
                )
            _x = await asyncio.gather(*tasks)
            result_ = result_ + list(_x)
            tasks.clear()
        return result_


class AsyncPlaywright:

    @classmethod
    async def _new_page(cls, user_agent: Optional[str] = None, **kwargs) -> Page:
        """
        说明：
            获取一个新页面
        参数：
            :param user_agent: 请求头
        """
        browser = await get_browser()
        if browser:
            return await browser.new_page(user_agent=user_agent, **kwargs)
        raise BrowserIsNone("获取Browser失败...")

    @classmethod
    async def goto(
            cls,
            url: str,
            *,
            timeout: Optional[float] = 100000,
            wait_until: Optional[
                Literal["domcontentloaded", "load", "networkidle"]
            ] = "networkidle",
            referer: str = None,
            **kwargs
    ) -> Optional[Page]:
        """
        说明：
            goto
        参数：
            :param url: 网址
            :param timeout: 超时限制
            :param wait_until: 等待类型
            :param referer:
        """
        page = None
        try:
            page = await cls._new_page(**kwargs)
            await page.goto(url, timeout=timeout, wait_until=wait_until, referer=referer)
            return page
        except Exception as e:
            logger.warning(f"Playwright 访问 url：{url} 发生错误 {type(e)}：{e}")
            if page:
                await page.close()
        return None

    @classmethod
    async def screenshot(
            cls,
            url: str,
            path: Union[Path, str],
            element: Union[str, List[str]],
            *,
            wait_time: Optional[int] = None,
            viewport_size: Dict[str, int] = None,
            wait_until: Optional[
                Literal["domcontentloaded", "load", "networkidle"]
            ] = "networkidle",
            timeout: float = None,
            type_: Literal["jpeg", "png"] = None,
            **kwargs
    ) -> Optional[MessageSegment]:
        """
        说明：
            截图，该方法仅用于简单快捷截图，复杂截图请操作 page
        参数：
            :param url: 网址
            :param path: 存储路径
            :param element: 元素选择
            :param wait_time: 等待截取超时时间
            :param viewport_size: 窗口大小
            :param wait_until: 等待类型
            :param timeout: 超时限制
            :param type_: 保存类型
        """
        page = None
        if viewport_size is None:
            viewport_size = dict(width=2560, height=1080)
        if isinstance(path, str):
            path = Path(path)
        try:
            page = await cls.goto(url, wait_until=wait_until, **kwargs)
            await page.set_viewport_size(viewport_size)
            if isinstance(element, str):
                if wait_time:
                    card = await page.wait_for_selector(element, timeout=wait_time * 1000)
                else:
                    card = await page.query_selector(element)
            else:
                card = page
                for e in element:
                    if wait_time:
                        card = await card.wait_for_selector(e, timeout=wait_time * 1000)
                    else:
                        card = await card.query_selector(e)
            await card.screenshot(path=path, timeout=timeout, type=type_)
            return image(path)
        except Exception as e:
            logger.warning(f"Playwright 截图 url：{url} element：{element} 发生错误 {type(e)}：{e}")
        finally:
            if page:
                await page.close()
        return None


class UrlPathNumberNotEqual(Exception):
    pass


class BrowserIsNone(Exception):
    pass<|MERGE_RESOLUTION|>--- conflicted
+++ resolved
@@ -24,18 +24,6 @@
     @classmethod
     @retry(stop_max_attempt_number=3)
     async def get(
-<<<<<<< HEAD
-            cls,
-            url: str,
-            *,
-            params: Optional[Dict[str, Any]] = None,
-            headers: Optional[Dict[str, str]] = None,
-            cookies: Optional[Dict[str, str]] = None,
-            use_proxy: bool = True,
-            proxy: Dict[str, str] = None,
-            timeout: Optional[int] = 30,
-            **kwargs,
-=======
         cls,
         url: str,
         *,
@@ -47,7 +35,6 @@
         proxy: Dict[str, str] = None,
         timeout: Optional[int] = 30,
         **kwargs,
->>>>>>> af30285c
     ) -> Response:
         """
         说明：
@@ -76,22 +63,6 @@
 
     @classmethod
     async def post(
-<<<<<<< HEAD
-            cls,
-            url: str,
-            *,
-            data: Optional[Dict[str, str]] = None,
-            content: Any = None,
-            files: Any = None,
-            use_proxy: bool = True,
-            proxy: Dict[str, str] = None,
-            json: Optional[Dict[str, Union[Any]]] = None,
-            params: Optional[Dict[str, str]] = None,
-            headers: Optional[Dict[str, str]] = None,
-            cookies: Optional[Dict[str, str]] = None,
-            timeout: Optional[int] = 30,
-            **kwargs,
-=======
         cls,
         url: str,
         *,
@@ -107,7 +78,6 @@
         cookies: Optional[Dict[str, str]] = None,
         timeout: Optional[int] = 30,
         **kwargs,
->>>>>>> af30285c
     ) -> Response:
         """
         说明：
