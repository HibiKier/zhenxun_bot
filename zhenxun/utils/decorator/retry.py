from anyio import EndOfStream
from httpx import ConnectError, HTTPStatusError, TimeoutException
from tenacity import retry, retry_if_exception_type, stop_after_attempt, wait_fixed


class Retry:
    @staticmethod
    def api(
        retry_count: int = 3, wait: int = 1, exception: tuple[type[Exception], ...] = ()
    ):
        """接口调用重试"""
        base_exceptions = (
            TimeoutException,
            ConnectError,
            HTTPStatusError,
            EndOfStream,
            *exception,
        )
        return retry(
            reraise=True,
<<<<<<< HEAD
            stop=stop_after_attempt(3),
            wait=wait_fixed(1),
            retry=retry_if_exception_type(
                (TimeoutException, ConnectError, HTTPStatusError, EndOfStream)
            ),
=======
            stop=stop_after_attempt(retry_count),
            wait=wait_fixed(wait),
            retry=retry_if_exception_type(base_exceptions),
>>>>>>> a6ddb726
        )<|MERGE_RESOLUTION|>--- conflicted
+++ resolved
@@ -18,15 +18,7 @@
         )
         return retry(
             reraise=True,
-<<<<<<< HEAD
-            stop=stop_after_attempt(3),
-            wait=wait_fixed(1),
-            retry=retry_if_exception_type(
-                (TimeoutException, ConnectError, HTTPStatusError, EndOfStream)
-            ),
-=======
             stop=stop_after_attempt(retry_count),
             wait=wait_fixed(wait),
             retry=retry_if_exception_type(base_exceptions),
->>>>>>> a6ddb726
         )