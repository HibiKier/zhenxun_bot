[tool.poetry]
name = "zhenxun_bot"
version = "0.1.1"
description = "基于 Nonebot2 和 go-cqhttp 开发，以 postgresql 作为数据库，非常可爱的绪山真寻bot"
authors = ["HibiKier <775757368@qq.com>"]
license = "AGPL"
package-mode = false

[[tool.poetry.source]]
name = "ali"
default = true
url = "https://mirrors.aliyun.com/pypi/simple/"

[tool.poetry.dependencies]
python = "^3.10"
playwright = "^1.41.1"
nonebot-adapter-onebot = "^2.3.1"
nonebot-plugin-apscheduler = "^0.3.0"
tortoise-orm = { extras = ["asyncpg"], version = "^0.20.0" }
cattrs = "^23.2.3"
ruamel-yaml = "^0.18.5"
strenum = "^0.4.15"
nonebot-plugin-session = "^0.2.3"
ujson = "^5.9.0"
nonebot-adapter-kaiheila = "^0.3.0"
nb-cli = "^1.3.0"
nonebot2 = "^2.1.3"
pydantic = "1.10.18"
nonebot-adapter-discord = "^0.1.3"
nonebot-adapter-dodo = "^0.1.4"
pillow = "^10.0.0"
retrying = "^1.3.4"
aiofiles = "^23.2.1"
nonebot-plugin-htmlrender = "^0.3.0"
nonebot-plugin-userinfo = "^0.1.3"
pypinyin = "^0.51.0"
beautifulsoup4 = "^4.12.3"
lxml = "^5.1.0"
psutil = "^5.9.8"
feedparser = "^6.0.11"
opencv-python = "^4.9.0.80"
imagehash = "^4.3.1"
cn2an = "^0.5.22"
aiohttp = "^3.9.5"
dateparser = "^1.2.0"
bilireq = "0.2.3post0"
python-jose = { extras = ["cryptography"], version = "^3.3.0" }
python-multipart = "^0.0.9"
aiocache = "^0.12.2"
py-cpuinfo = "^9.0.0"
nonebot-plugin-uninfo = "^0.4.1"
nonebot-plugin-alconna = "^0.53.1"

[tool.poetry.dev-dependencies]
nonebug = "^0.3.2"
pytest-cov = "^5.0.0"
pytest-mock = "^3.6.1"
pytest-asyncio = "^0.23.5"
pytest-xdist = "^3.3.1"
respx = "^0.21.1"
ruff = "^0.8.0"
pre-commit = "^4.0.0"


[tool.nonebot]
plugins = [
    "nonebot_plugin_apscheduler",
    "nonebot_plugin_session",
    "nonebot_plugin_htmlrender",
    "nonebot_plugin_userinfo",
    "nonebot_plugin_alconna",
]
plugin_dirs = ["zhenxun/services", "zhenxun/builtin_plugins", "zhenxun/plugins"]
adapters = [
    { name = "OneBot V11", module_name = "nonebot.adapters.onebot.v11" },
    { name = "DoDo", module_name = "nonebot.adapters.dodo" },
    { name = "开黑啦", module_name = "nonebot.adapters.kaiheila" },
]

<<<<<<< HEAD
[tool.black]
line-length = 88
target-version = ["py310", "py311", "py312"]
include = '\.pyi?$'
extend-exclude = '''
'''

[tool.isort]
profile = "black"
line_length = 88
length_sort = true
skip_gitignore = true
force_sort_within_sections = true
src_paths = ["zhenxun", "tests"]
extra_standard_library = ["typing_extensions"]

=======
>>>>>>> bc5a9c4f
[tool.ruff]
line-length = 88
target-version = "py310"

[tool.ruff.format]
line-ending = "lf"

[tool.ruff.lint]
select = [
    "F",     # Pyflakes
    "W",     # pycodestyle warnings
    "E",     # pycodestyle errors
    "I",     # isort
    "UP",    # pyupgrade
    "ASYNC", # flake8-async
    "C4",    # flake8-comprehensions
    "T10",   # flake8-debugger
    "T20",   # flake8-print
    "PYI",   # flake8-pyi
    "PT",    # flake8-pytest-style
    "Q",     # flake8-quotes
    "TID",   # flake8-tidy-imports
    "RUF",   # Ruff-specific rules
]
ignore = [
    "E402",   # module-import-not-at-top-of-file
    "UP037",  # quoted-annotation
    "RUF001", # ambiguous-unicode-character-string
    "RUF002", # ambiguous-unicode-character-docstring
    "RUF003", # ambiguous-unicode-character-comment
]

[tool.ruff.lint.isort]
force-sort-within-sections = true
known-first-party = ["zhenxun", "tests/*"]
extra-standard-library = ["typing_extensions"]

[tool.ruff.lint.flake8-pytest-style]
fixture-parentheses = false
mark-parentheses = false

[tool.ruff.lint.pyupgrade]
keep-runtime-typing = true

[tool.pyright]
pythonVersion = "3.10"
pythonPlatform = "All"
defineConstant = { PYDANTIC_V2 = true }
executionEnvironments = [
    { root = "./tests", extraPaths = [
        "./",
    ] },
    { root = "./" },
]

typeCheckingMode = "standard"
reportShadowedImports = false
disableBytesTypePromotions = true

[tool.pytest.ini_options]
asyncio_mode = "auto"

[build-system]
requires = ["poetry-core>=1.0.0"]
build-backend = "poetry.core.masonry.api"<|MERGE_RESOLUTION|>--- conflicted
+++ resolved
@@ -77,25 +77,6 @@
     { name = "开黑啦", module_name = "nonebot.adapters.kaiheila" },
 ]
 
-<<<<<<< HEAD
-[tool.black]
-line-length = 88
-target-version = ["py310", "py311", "py312"]
-include = '\.pyi?$'
-extend-exclude = '''
-'''
-
-[tool.isort]
-profile = "black"
-line_length = 88
-length_sort = true
-skip_gitignore = true
-force_sort_within_sections = true
-src_paths = ["zhenxun", "tests"]
-extra_standard_library = ["typing_extensions"]
-
-=======
->>>>>>> bc5a9c4f
 [tool.ruff]
 line-length = 88
 target-version = "py310"
