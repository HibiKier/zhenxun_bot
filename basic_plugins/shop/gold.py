--- conflicted
+++ resolved
@@ -36,16 +36,10 @@
 @my_gold.handle()
 async def _(event: GroupMessageEvent):
     msg = await BagUser.get_user_total_gold(event.user_id, event.group_id)
-<<<<<<< HEAD
-    await my_gold.finish(msg, at_sender=True)
-=======
     try:
         await my_gold.send(msg)
     except ActionFailed:
         await my_gold.send(image(b64=(await text2image(msg, color="#f9f6f2", padding=10)).pic2bs4()))
->>>>>>> a112a561
-
-
 @gold_rank.handle()
 async def _(event: GroupMessageEvent, arg: Message = CommandArg()):
     num = arg.extract_plain_text().strip()
