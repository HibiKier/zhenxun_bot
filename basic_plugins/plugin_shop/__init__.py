--- conflicted
+++ resolved
@@ -19,13 +19,8 @@
         安装插件 [name/id] （重新安装等同于更新）
         卸载插件 [name/id]
 """.strip()
-<<<<<<< HEAD
 __plugin_des__ = "从格蕾修适配仓库中下载插件"
-__plugin_cmd__ = [""]
-=======
-__plugin_des__ = "从真寻适配仓库中下载插件"
 __plugin_cmd__ = ["查看插件仓库", "更新插件仓库", "安装插件 [name/id]", "卸载插件 [name/id]"]
->>>>>>> 363acf37
 __plugin_version__ = 0.1
 __plugin_author__ = "HibiKier"
 
